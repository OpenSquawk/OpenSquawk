import { createBaseScenario, createScenarioSeries, formatTemp } from '~~/shared/learn/scenario'
import type { ModuleDef, Scenario } from '~~/shared/learn/types'

function gradientArt(colors: string[]): string {
  const stops = colors
    .map((color, idx) => `<stop offset="${Math.round((idx / Math.max(colors.length - 1, 1)) * 100)}%" stop-color="${color}"/>`)
    .join('')
  const svg = `<svg xmlns="http://www.w3.org/2000/svg" viewBox="0 0 400 240"><defs><linearGradient id="g" x1="0" y1="0" x2="1" y2="1">${stops}</linearGradient></defs><rect fill="url(#g)" width="400" height="240"/></svg>`
  return `data:image/svg+xml;utf8,${encodeURIComponent(svg)}`
}

const fundamentalsLessons = [
  {
    id: 'icao-alphabet',
    title: 'ICAO Alphabet & Numbers',
    desc: 'Spell letters and digits clearly',
    keywords: ['Alphabet', 'Numbers', 'Basics'],
    hints: [
      'Spell each letter with its ICAO name (e.g. Delta, Lima, Hotel).',
      'Use ATC numbers: tree, fower, fife, niner.'
    ],
    fields: [
      {
        key: 'letters',
        label: 'Letters',
        expected: scenario => scenario.callsignNato,
        placeholder: 'Delta Lima Hotel',
        width: 'xl',
        threshold: 0.9
      },
      {
        key: 'digits',
        label: 'Numbers',
        expected: scenario => scenario.flightNumberWords,
        placeholder: 'one two three',
        width: 'lg',
        threshold: 0.88
      }
    ],
    readback: [
      { type: 'text', text: 'Call sign: ' },
      { type: 'field', key: 'letters', width: 'lg' },
      { type: 'text', text: ' · ' },
      { type: 'field', key: 'digits', width: 'md' }
    ],
    defaultFrequency: 'DEL',
    phrase: scenario => `${scenario.callsignNato} ${scenario.flightNumberWords}`,
    info: scenario => [
      `Callsign: ${scenario.callsign}`,
      `Radio call: ${scenario.radioCall}`,
      `ICAO spelling: ${scenario.callsignNato}`,
      `Flight number spoken: ${scenario.flightNumberWords}`
    ],
    generate: createBaseScenario
  },
  {
    id: 'radio-call',
    title: 'Radio Call Sign',
    desc: 'Say the spoken and ICAO call sign',
    keywords: ['Basics', 'Callsign'],
    hints: [
      'Use the airline telephony plus digits for the spoken version.',
      'ICAO format keeps the three-letter code with the numbers.'
    ],
    fields: [
      {
        key: 'radio-call-spoken',
        label: 'Spoken Call Sign',
        expected: scenario => scenario.radioCall,
        alternatives: scenario => [
          scenario.radioCall,
          `${scenario.airlineCall} ${scenario.flightNumber}`,
          `${scenario.airlineCall} ${scenario.flightNumberWords}`
        ],
        width: 'lg'
      },
      {
        key: 'radio-call-icao',
        label: 'ICAO Identifier',
        expected: scenario => scenario.callsign,
        alternatives: scenario => [
          scenario.callsign,
          `${scenario.airlineCode}${scenario.flightNumber}`
        ],
        width: 'md'
      }
    ],
    readback: [
      { type: 'text', text: 'Call sign ' },
      { type: 'field', key: 'radio-call-spoken', width: 'lg' },
      { type: 'text', text: ' · ICAO ' },
      { type: 'field', key: 'radio-call-icao', width: 'md' }
    ],
    defaultFrequency: 'DEL',
    phrase: scenario => `${scenario.radioCall}`,
    info: scenario => [
      `Spoken call sign: ${scenario.radioCall}`,
      `ICAO identifier: ${scenario.callsign}`
    ],
    generate: createBaseScenario
  },
  {
    id: 'atis',
    title: 'Understand the ATIS',
    desc: 'Extract the identifier and key data from the ATIS',
    keywords: ['ATIS', 'Weather'],
    hints: [
      'Remember the ATIS identifier as a single letter.',
      'Order: runway – wind – visibility – temperature – dew point – QNH.'
    ],
    fields: [
      {
        key: 'atis-code',
        label: 'ATIS',
        expected: scenario => scenario.atisCode,
        alternatives: scenario => [
          scenario.atisCode,
          scenario.atisCode.toLowerCase(),
          `Information ${scenario.atisCode}`
        ],
        placeholder: 'Letter',
        width: 'xs',
        threshold: 0.9
      },
      {
        key: 'atis-runway',
        label: 'Runway',
        expected: scenario => scenario.runway,
        alternatives: scenario => [scenario.runway.replace(/^0/, ''), scenario.runwayWords],
        width: 'sm'
      },
      {
        key: 'atis-wind',
        label: 'Wind',
        expected: scenario => scenario.wind,
        alternatives: scenario => [
          scenario.wind,
          `${scenario.wind}KT`,
          scenario.windWords
        ],
        width: 'md'
      },
      {
        key: 'atis-visibility',
        label: 'Visibility',
        expected: scenario => scenario.atisSummary.visibility,
        alternatives: scenario => [scenario.visibility, scenario.visibilityWords],
        width: 'sm'
      },
      {
        key: 'atis-temp',
        label: 'Temperature',
        expected: scenario => scenario.atisSummary.temperature,
        alternatives: scenario => [scenario.temperatureWords],
        width: 'sm'
      },
      {
        key: 'atis-dew',
        label: 'Dew point',
        expected: scenario => scenario.atisSummary.dewpoint,
        alternatives: scenario => [scenario.dewpointWords],
        width: 'sm'
      },
      {
        key: 'atis-qnh',
        label: 'QNH',
        expected: scenario => scenario.qnh.toString(),
        alternatives: scenario => [`QNH ${scenario.qnh}`, scenario.qnhWords],
        width: 'sm'
      }
    ],
    readback: [
      { type: 'text', text: 'Information ' },
      { type: 'field', key: 'atis-code', width: 'xs' },
      { type: 'text', text: ', runway ' },
      { type: 'field', key: 'atis-runway', width: 'sm' },
      { type: 'text', text: ', wind ' },
      { type: 'field', key: 'atis-wind', width: 'md' },
      { type: 'text', text: ', visibility ' },
      { type: 'field', key: 'atis-visibility', width: 'sm' },
      { type: 'text', text: ', temperature ' },
      { type: 'field', key: 'atis-temp', width: 'sm' },
      { type: 'text', text: ', dew point ' },
      { type: 'field', key: 'atis-dew', width: 'sm' },
      { type: 'text', text: ', QNH ' },
      { type: 'field', key: 'atis-qnh', width: 'sm' }
    ],
    defaultFrequency: 'ATIS',
    phrase: scenario => scenario.atisText,
    info: () => [
      'Note the identifier, runway, wind, visibility, temperature, dew point, and QNH.',
      'Visibility: four digits or 9999 for ≥10 km; QNH as a four-digit value.'
    ],
    generate: createBaseScenario
  },
  {
    id: 'metar',
    title: 'Decode the METAR',
    desc: 'Extract the raw METAR values',
    keywords: ['METAR', 'Weather'],
    hints: [
      'Read the METAR in blocks: wind – visibility – clouds – temperature – QNH.',
      'The temperature block looks like 18/10; negative values start with M.'
    ],
    fields: [
      {
        key: 'metar-wind',
        label: 'Wind',
        expected: scenario => scenario.metarSegments.wind,
        alternatives: scenario => [
          scenario.metarSegments.wind,
          `${scenario.wind.replace('/', '')}KT`,
          scenario.wind
        ],
        width: 'md'
      },
      {
        key: 'metar-vis',
        label: 'Visibility',
        expected: scenario => scenario.metarSegments.visibility,
        alternatives: scenario => [scenario.visibility],
        placeholder: '9999',
        width: 'sm',
        inputmode: 'numeric'
      },
      {
        key: 'metar-temp',
        label: 'Temp/Dew',
        expected: scenario => scenario.metarSegments.temp,
        alternatives: scenario => [
          `${formatTemp(scenario.temperature)}/${formatTemp(scenario.dewpoint)}`
        ],
        width: 'md'
      },
      {
        key: 'metar-qnh',
        label: 'QNH',
        expected: scenario => scenario.metarSegments.qnh,
        alternatives: scenario => [`Q${scenario.qnh}`, scenario.qnh.toString()],
        width: 'sm'
      }
    ],
    readback: [
      { type: 'text', text: 'Wind ' },
      { type: 'field', key: 'metar-wind', width: 'md' },
      { type: 'text', text: ', visibility ' },
      { type: 'field', key: 'metar-vis', width: 'sm' },
      { type: 'text', text: ', temperature ' },
      { type: 'field', key: 'metar-temp', width: 'md' },
      { type: 'text', text: ', QNH ' },
      { type: 'field', key: 'metar-qnh', width: 'sm' }
    ],
    defaultFrequency: 'ATIS',
    phrase: scenario => scenario.metar,
    info: scenario => [
      `METAR: ${scenario.metar}`,
      `Interpretation: Wind ${scenario.metarSegments.wind}, visibility ${scenario.visibilityWords}, temperature ${scenario.temperature}°C, QNH ${scenario.qnh}`
    ],
    generate: createBaseScenario
  },
  {
    id: 'radio-check',
    title: 'Radio Check',
    desc: 'Report readability',
    keywords: ['Ground', 'Comms'],
    hints: [
      'Reply with "Readability" followed by the number.',
      'Always finish the check with your call sign.'
    ],
    fields: [
      {
        key: 'rc-callsign',
        label: 'Callsign',
        expected: scenario => scenario.radioCall,
        alternatives: scenario => [
          scenario.radioCall,
          `${scenario.airlineCall} ${scenario.flightNumber}`,
          scenario.callsign
        ],
        placeholder: 'Lufthansa one two three',
        width: 'lg'
      },
      {
        key: 'rc-readability',
        label: 'Readability',
        expected: scenario => scenario.readabilityWord,
        alternatives: scenario => [scenario.readability.toString(), scenario.readabilityWord],
        placeholder: 'five',
        width: 'sm'
      }
    ],
    readback: [
      { type: 'text', text: 'This is ' },
      { type: 'field', key: 'rc-callsign', width: 'lg' },
      { type: 'text', text: ', readability ' },
      { type: 'field', key: 'rc-readability', width: 'sm' }
    ],
    defaultFrequency: 'GND',
    phrase: scenario => `${scenario.airport.name} Ground, ${scenario.radioCall}, radio check on ${scenario.groundFreq}.`,
    info: scenario => [
      `Frequency: ${scenario.groundFreq} (${scenario.frequencyWords.GND})`,
      `Expected response: Readability ${scenario.readability} (${scenario.readabilityWord})`
    ],
    generate: createBaseScenario
  }
]

const readbackLessons = [
  {
    id: 'clearance-readback',
    title: 'Clearance Readback',
    desc: 'Read back the clearance in full',
    keywords: ['Delivery', 'Readback'],
    hints: [
      'Remember the order: destination – SID – runway – altitude – squawk.',
      'Speak altitude and squawk digits clearly.'
    ],
    fields: [
      {
        key: 'clr-dest',
        label: 'Destination',
        expected: scenario => scenario.destination.city,
        alternatives: scenario => [scenario.destination.icao, scenario.destination.name],
        width: 'md'
      },
      {
        key: 'clr-sid',
        label: 'SID',
        expected: scenario => scenario.sid,
        width: 'lg'
      },
      {
        key: 'clr-runway',
        label: 'Runway',
        expected: scenario => scenario.runway,
        alternatives: scenario => [scenario.runway.replace(/^0/, ''), scenario.runwayWords],
        width: 'sm'
      },
      {
        key: 'clr-alt',
        label: 'Initial Altitude',
        expected: scenario => scenario.altitudes.initialWords,
        alternatives: scenario => [scenario.altitudes.initial.toString(), `${scenario.altitudes.initial} feet`],
        width: 'md'
      },
      {
        key: 'clr-squawk',
        label: 'Squawk',
        expected: scenario => scenario.squawkWords,
        alternatives: scenario => [scenario.squawk, scenario.squawk.split('').join(' ')],
        width: 'md'
      }
    ],
    readback: [
      { type: 'text', text: scenario => `${scenario.radioCall} cleared ` },
      { type: 'field', key: 'clr-dest', width: 'md' },
      { type: 'text', text: ' via ' },
      { type: 'field', key: 'clr-sid', width: 'lg' },
      { type: 'text', text: ', runway ' },
      { type: 'field', key: 'clr-runway', width: 'sm' },
      { type: 'text', text: ', climb ' },
      { type: 'field', key: 'clr-alt', width: 'md' },
      { type: 'text', text: ', squawk ' },
      { type: 'field', key: 'clr-squawk', width: 'md' }
    ],
    defaultFrequency: 'DEL',
    phrase: scenario => `${scenario.radioCall}, cleared to ${scenario.destination.city} via ${scenario.sid}, runway ${scenario.runway}, climb ${scenario.altitudes.initial} feet, squawk ${scenario.squawk}.`,
    info: scenario => [
      `SID: ${scenario.sid} (${scenario.transition})`,
      `Initial Altitude: ${scenario.altitudes.initial} ft (${scenario.altitudes.initialWords})`,
      `Squawk: ${scenario.squawk}`
    ],
    generate: createBaseScenario
  },
  {
    id: 'clearance-amendment',
    title: 'Amended Clearance',
    desc: 'Confirm the updated SID, transition and runway',
    keywords: ['Delivery', 'Amendment'],
    hints: [
      'Start with "Amended clearance" followed by SID and transition.',
      'Include the runway and end with your call sign.'
    ],
    fields: [
      {
        key: 'clr-amend-sid',
        label: 'SID',
        expected: scenario => scenario.sid,
        width: 'lg'
      },
      {
        key: 'clr-amend-transition',
        label: 'Transition',
        expected: scenario => scenario.transition,
        width: 'md'
      },
      {
        key: 'clr-amend-runway',
        label: 'Runway',
        expected: scenario => scenario.runway,
        alternatives: scenario => [scenario.runway.replace(/^0/, ''), scenario.runwayWords],
        width: 'sm'
      },
      {
        key: 'clr-amend-callsign',
        label: 'Callsign',
        expected: scenario => scenario.radioCall,
        alternatives: scenario => [
          scenario.radioCall,
          `${scenario.airlineCall} ${scenario.flightNumber}`,
          scenario.callsign
        ],
        width: 'lg'
      }
    ],
    readback: [
      { type: 'text', text: 'Amended clearance: ' },
      { type: 'field', key: 'clr-amend-sid', width: 'lg' },
      { type: 'text', text: ' ' },
      { type: 'field', key: 'clr-amend-transition', width: 'md' },
      { type: 'text', text: ' departure, runway ' },
      { type: 'field', key: 'clr-amend-runway', width: 'sm' },
      { type: 'text', text: ', ' },
      { type: 'field', key: 'clr-amend-callsign', width: 'lg' }
    ],
    defaultFrequency: 'DEL',
    phrase: scenario => `${scenario.radioCall}, amended clearance: ${scenario.sid} ${scenario.transition} departure, runway ${scenario.runway}.`,
    info: scenario => [
      `SID: ${scenario.sid}`,
      `Transition: ${scenario.transition}`,
      `Runway: ${scenario.runway}`
    ],
    generate: createBaseScenario
  },
  {
    id: 'pushback',
    title: 'Pushback Clearance',
    desc: 'Acknowledge the pushback approval',
    keywords: ['Ground', 'Pushback'],
    hints: [
      'Repeat the direction you must face and the QNH.',
      'Keep the call sign at the end.'
    ],
    fields: [
      {
        key: 'push-runway',
        label: 'Runway',
        expected: scenario => scenario.runway,
        alternatives: scenario => [scenario.runway.replace(/^0/, ''), scenario.runwayWords],
        width: 'sm'
      },
      {
        key: 'push-qnh',
        label: 'QNH',
        expected: scenario => scenario.qnh.toString(),
        alternatives: scenario => [`QNH ${scenario.qnh}`, scenario.qnhWords],
        width: 'sm'
      },
      {
        key: 'push-callsign',
        label: 'Callsign',
        expected: scenario => scenario.radioCall,
        alternatives: scenario => [
          scenario.radioCall,
          `${scenario.airlineCall} ${scenario.flightNumber}`,
          scenario.callsign
        ],
        width: 'lg'
      }
    ],
    readback: [
      { type: 'text', text: 'Push and start approved, facing runway ' },
      { type: 'field', key: 'push-runway', width: 'sm' },
      { type: 'text', text: ', QNH ' },
      { type: 'field', key: 'push-qnh', width: 'sm' },
      { type: 'text', text: ', ' },
      { type: 'field', key: 'push-callsign', width: 'lg' }
    ],
    defaultFrequency: 'GND',
    phrase: scenario => `${scenario.radioCall}, push and start approved, facing runway ${scenario.runway}. QNH ${scenario.qnh}.`,
    info: scenario => [
      `Stand: ${scenario.stand}`,
      `Ground frequency: ${scenario.groundFreq} (${scenario.frequencyWords.GND})`
    ],
    generate: createBaseScenario
  },
  {
    id: 'pushback-delay',
    title: 'Pushback Delay Acknowledgement',
    desc: 'Confirm delayed push and the expected taxi route',
    keywords: ['Ground', 'Pushback', 'Exception'],
    hints: [
      'Read back the delay before the taxi route.',
      'Close with the call sign.'
    ],
    fields: [
      {
        key: 'push-delay',
        label: 'Delay',
        expected: scenario => scenario.pushDelayWords,
        alternatives: scenario => [
          scenario.pushDelayWords,
          `${scenario.pushDelayMinutes} minutes`
        ],
        width: 'md'
      },
      {
        key: 'push-route',
        label: 'Taxi Route',
        expected: scenario => scenario.taxiRoute,
        alternatives: scenario => [scenario.taxiRoute, `via ${scenario.taxiRoute}`],
        width: 'lg'
      },
      {
        key: 'push-delay-callsign',
        label: 'Callsign',
        expected: scenario => scenario.radioCall,
        alternatives: scenario => [
          scenario.radioCall,
          `${scenario.airlineCall} ${scenario.flightNumber}`,
          scenario.callsign
        ],
        width: 'lg'
      }
    ],
    readback: [
      { type: 'text', text: 'Push and start approved in ' },
      { type: 'field', key: 'push-delay', width: 'md' },
      { type: 'text', text: ' minutes, expect taxi via ' },
      { type: 'field', key: 'push-route', width: 'lg' },
      { type: 'text', text: ', ' },
      { type: 'field', key: 'push-delay-callsign', width: 'lg' }
    ],
    defaultFrequency: 'GND',
    phrase: scenario => `${scenario.radioCall}, push and start approved in ${scenario.pushDelayMinutes} minutes, expect taxi via ${scenario.taxiRoute}.`,
    info: scenario => [
      `Delay: ${scenario.pushDelayMinutes} minutes (${scenario.pushDelayWords})`,
      `Taxi route: ${scenario.taxiRoute}`
    ],
    generate: createBaseScenario
  },
  {
    id: 'taxi',
    title: 'Taxi Readback',
    desc: 'Read back the taxi clearance with hold short',
    keywords: ['Ground', 'Taxi'],
    hints: [
      'Repeat the route exactly as received, including the hold short.',
      'Finish with the call sign.'
    ],
    fields: [
      {
        key: 'taxi-runway',
        label: 'Runway',
        expected: scenario => scenario.runway,
        alternatives: scenario => [scenario.runway.replace(/^0/, ''), scenario.runwayWords],
        width: 'sm'
      },
      {
        key: 'taxi-route',
        label: 'Route',
        expected: scenario => scenario.taxiRoute,
        alternatives: scenario => [scenario.taxiRoute, `via ${scenario.taxiRoute}`],
        width: 'lg'
      },
      {
        key: 'taxi-hold',
        label: 'Hold Short',
        expected: scenario => scenario.runway,
        alternatives: scenario => [scenario.runway.replace(/^0/, ''), scenario.runwayWords],
        width: 'sm'
      },
      {
        key: 'taxi-callsign',
        label: 'Callsign',
        expected: scenario => scenario.radioCall,
        alternatives: scenario => [
          scenario.radioCall,
          `${scenario.airlineCall} ${scenario.flightNumber}`,
          scenario.callsign
        ],
        width: 'lg'
      }
    ],
    readback: [
      { type: 'text', text: 'Taxi to runway ' },
      { type: 'field', key: 'taxi-runway', width: 'sm' },
      { type: 'text', text: ' via ' },
      { type: 'field', key: 'taxi-route', width: 'lg' },
      { type: 'text', text: ', holding short runway ' },
      { type: 'field', key: 'taxi-hold', width: 'sm' },
      { type: 'text', text: ', ' },
      { type: 'field', key: 'taxi-callsign', width: 'lg' }
    ],
    defaultFrequency: 'GND',
    phrase: scenario => `${scenario.radioCall}, taxi to runway ${scenario.runway} via ${scenario.taxiRoute}, hold short runway ${scenario.runway}.`,
    info: scenario => [
      `Taxi route: ${scenario.taxiRoute}`,
      `Hold short: ${scenario.runway}`
    ],
    generate: createBaseScenario
  },
  {
    id: 'lineup',
    title: 'Line-up Clearance',
    desc: 'Acknowledge line up and wait',
    keywords: ['Tower', 'Line Up'],
    hints: [
      'Repeat the runway, then say "line up and wait".',
      'Place the call sign at the end.'
    ],
    fields: [
      {
        key: 'lineup-runway',
        label: 'Runway',
        expected: scenario => scenario.runway,
        alternatives: scenario => [scenario.runway.replace(/^0/, ''), scenario.runwayWords],
        width: 'sm'
      },
      {
        key: 'lineup-callsign',
        label: 'Callsign',
        expected: scenario => scenario.radioCall,
        alternatives: scenario => [
          scenario.radioCall,
          `${scenario.airlineCall} ${scenario.flightNumber}`,
          scenario.callsign
        ],
        width: 'lg'
      }
    ],
    readback: [
      { type: 'text', text: 'Runway ' },
      { type: 'field', key: 'lineup-runway', width: 'sm' },
      { type: 'text', text: ', line up and wait, ' },
      { type: 'field', key: 'lineup-callsign', width: 'lg' }
    ],
    defaultFrequency: 'TWR',
    phrase: scenario => `${scenario.radioCall}, line up and wait runway ${scenario.runway}.`,
    info: scenario => [
      `Tower: ${scenario.towerFreq} (${scenario.frequencyWords.TWR})`,
      `Line-up runway: ${scenario.runway}`
    ],
    generate: createBaseScenario
  },
  {
    id: 'takeoff',
    title: 'Takeoff Clearance',
    desc: 'Acknowledge the takeoff clearance',
    keywords: ['Tower', 'Departure'],
    hints: [
      'Order: runway – cleared for takeoff – call sign.',
      'Wind information can be omitted if it was not given.'
    ],
    fields: [
      {
        key: 'tko-runway',
        label: 'Runway',
        expected: scenario => scenario.runway,
        alternatives: scenario => [scenario.runway.replace(/^0/, ''), scenario.runwayWords],
        width: 'sm'
      },
      {
        key: 'tko-callsign',
        label: 'Callsign',
        expected: scenario => scenario.radioCall,
        alternatives: scenario => [
          scenario.radioCall,
          `${scenario.airlineCall} ${scenario.flightNumber}`,
          scenario.callsign
        ],
        width: 'lg'
      }
    ],
    readback: [
      { type: 'text', text: 'Runway ' },
      { type: 'field', key: 'tko-runway', width: 'sm' },
      { type: 'text', text: ', cleared for takeoff, ' },
      { type: 'field', key: 'tko-callsign', width: 'lg' }
    ],
    defaultFrequency: 'TWR',
    phrase: scenario => `${scenario.radioCall}, wind ${scenario.windWords}, runway ${scenario.runway}, cleared for takeoff.`,
    info: scenario => [
      `Wind: ${scenario.wind} (${scenario.windWords})`,
      `Runway: ${scenario.runway}`
    ],
    generate: createBaseScenario
  },
  {
    id: 'climb-instruction',
    title: 'Climb & Direct',
    desc: 'Read back the climb instruction in full',
    keywords: ['Departure', 'Climb'],
    hints: [
      'Start with "Climb", then the altitude and any direct clearance.',
      'Repeat the call sign at the end.'
    ],
    fields: [
      {
        key: 'climb-alt',
        label: 'Altitude',
        expected: scenario => scenario.altitudes.climbWords,
        alternatives: scenario => [
          scenario.altitudes.climbWords,
          scenario.altitudes.climb.toString(),
          `${scenario.altitudes.climb} feet`
        ],
        width: 'md'
      },
      {
        key: 'climb-direct',
        label: 'Direct',
        expected: scenario => scenario.transition,
        width: 'md'
      },
      {
        key: 'climb-callsign',
        label: 'Callsign',
        expected: scenario => scenario.radioCall,
        alternatives: scenario => [
          scenario.radioCall,
          `${scenario.airlineCall} ${scenario.flightNumber}`,
          scenario.callsign
        ],
        width: 'lg'
      }
    ],
    readback: [
      { type: 'text', text: 'Climb ' },
      { type: 'field', key: 'climb-alt', width: 'md' },
      { type: 'text', text: ', direct ' },
      { type: 'field', key: 'climb-direct', width: 'md' },
      { type: 'text', text: ', ' },
      { type: 'field', key: 'climb-callsign', width: 'lg' }
    ],
    defaultFrequency: 'DEP',
    phrase: scenario => `${scenario.radioCall}, climb ${scenario.altitudes.climb} feet, proceed direct ${scenario.transition}.`,
    info: scenario => [
      `Climb: ${scenario.altitudes.climb} ft (${scenario.altitudes.climbWords})`,
      `Direct to: ${scenario.transition}`
    ],
    generate: createBaseScenario
  },
  {
    id: 'climb-alt-route',
    title: 'Climb & Reroute',
    desc: 'Confirm a new altitude and routing',
    keywords: ['Center', 'Climb'],
    hints: [
      'Mention the altitude first, then the direct routing.',
      'End the readback with your call sign.'
    ],
    fields: [
      {
        key: 'climb-alt-route-alt',
        label: 'Altitude',
        expected: scenario => scenario.altitudes.climbWords,
        alternatives: scenario => [
          scenario.altitudes.climbWords,
          scenario.altitudes.climb.toString(),
          `${scenario.altitudes.climb} feet`
        ],
        width: 'md'
      },
      {
        key: 'climb-alt-route-direct',
        label: 'Direct',
        expected: scenario => scenario.transition,
        width: 'md'
      },
      {
        key: 'climb-alt-route-callsign',
        label: 'Callsign',
        expected: scenario => scenario.radioCall,
        alternatives: scenario => [
          scenario.radioCall,
          `${scenario.airlineCall} ${scenario.flightNumber}`,
          scenario.callsign
        ],
        width: 'lg'
      }
    ],
    readback: [
      { type: 'text', text: 'Climb ' },
      { type: 'field', key: 'climb-alt-route-alt', width: 'md' },
      { type: 'text', text: ', proceed direct ' },
      { type: 'field', key: 'climb-alt-route-direct', width: 'md' },
      { type: 'text', text: ', ' },
      { type: 'field', key: 'climb-alt-route-callsign', width: 'lg' }
    ],
    defaultFrequency: 'CTR',
    phrase: scenario => `${scenario.radioCall}, climb to ${scenario.altitudes.climb} feet, proceed direct ${scenario.transition}.`,
    info: scenario => [
      `Requested altitude: ${scenario.altitudes.climb} ft`,
      `New routing: direct ${scenario.transition}`
    ],
    generate: createBaseScenario
  },
  {
    id: 'departure-handoff',
    title: 'Departure Handoff',
    desc: 'Switch to departure',
    keywords: ['Departure', 'Handoff'],
    hints: [
      'Repeat the frequency exactly, either as digits or spoken form.',
      'Append the call sign at the end.'
    ],
    fields: [
      {
        key: 'dep-freq',
        label: 'Frequency',
        expected: scenario => scenario.departureFreq,
        alternatives: scenario => [
          scenario.departureFreq,
          scenario.departureFreq.replace('.', ''),
          scenario.frequencyWords.DEP
        ],
        width: 'md'
      },
      {
        key: 'dep-callsign',
        label: 'Callsign',
        expected: scenario => scenario.radioCall,
        alternatives: scenario => [
          scenario.radioCall,
          `${scenario.airlineCall} ${scenario.flightNumber}`,
          scenario.callsign
        ],
        width: 'lg'
      }
    ],
    readback: [
      { type: 'text', text: 'Contact departure ' },
      { type: 'field', key: 'dep-freq', width: 'md' },
      { type: 'text', text: ', ' },
      { type: 'field', key: 'dep-callsign', width: 'lg' }
    ],
    defaultFrequency: 'DEP',
    phrase: scenario => `${scenario.radioCall}, contact departure ${scenario.departureFreq}.`,
    info: scenario => [
      `Departure: ${scenario.departureFreq} (${scenario.frequencyWords.DEP})`,
      `Tower handoff after departure.`
    ],
    generate: createBaseScenario
  },
  {
    id: 'center-handoff',
    title: 'Center Handoff',
    desc: 'Confirm the handoff to center',
    keywords: ['Enroute', 'Handoff'],
    hints: [
      'Repeat the frequency and include your call sign.',
      'You can say the digits or the spoken version.'
    ],
    fields: [
      {
        key: 'center-freq',
        label: 'Frequency',
        expected: scenario => scenario.centerFreq,
        alternatives: scenario => [
          scenario.centerFreq,
          scenario.centerFreq.replace('.', ''),
          scenario.frequencyWords.CTR
        ],
        width: 'md'
      },
      {
        key: 'center-callsign',
        label: 'Callsign',
        expected: scenario => scenario.radioCall,
        alternatives: scenario => [
          scenario.radioCall,
          `${scenario.airlineCall} ${scenario.flightNumber}`,
          scenario.callsign
        ],
        width: 'lg'
      }
    ],
    readback: [
      { type: 'text', text: 'Contact center ' },
      { type: 'field', key: 'center-freq', width: 'md' },
      { type: 'text', text: ', ' },
      { type: 'field', key: 'center-callsign', width: 'lg' }
    ],
    defaultFrequency: 'CTR',
    phrase: scenario => `${scenario.radioCall}, contact Center ${scenario.centerFreq}.`,
    info: scenario => [
      `Center: ${scenario.centerFreq} (${scenario.frequencyWords.CTR})`,
      `Expect to report level or route as required.`
    ],
    generate: createBaseScenario
  },
  {
    id: 'descent-clearance',
    title: 'Descent Clearance',
    desc: 'Read back the STAR, transition and QNH',
    keywords: ['Approach', 'Descent', 'Readback'],
    hints: [
      'State the STAR and transition in order.',
      'Include the QNH and end with your call sign.'
    ],
    fields: [
      {
        key: 'descent-star',
        label: 'STAR',
        expected: scenario => scenario.arrivalStar,
        width: 'lg'
      },
      {
        key: 'descent-transition',
        label: 'Transition',
        expected: scenario => scenario.arrivalTransition,
        width: 'md'
      },
      {
        key: 'descent-qnh',
        label: 'QNH',
        expected: scenario => scenario.arrivalQnh.toString(),
        alternatives: scenario => [
          scenario.arrivalQnh.toString(),
          `QNH ${scenario.arrivalQnh}`,
          scenario.arrivalQnhWords
        ],
        width: 'sm'
      },
      {
        key: 'descent-callsign',
        label: 'Callsign',
        expected: scenario => scenario.radioCall,
        alternatives: scenario => [
          scenario.radioCall,
          `${scenario.airlineCall} ${scenario.flightNumber}`,
          scenario.callsign
        ],
        width: 'lg'
      }
    ],
    readback: [
      { type: 'text', text: 'Descend via ' },
      { type: 'field', key: 'descent-star', width: 'lg' },
      { type: 'text', text: ' ' },
      { type: 'field', key: 'descent-transition', width: 'md' },
      { type: 'text', text: ', QNH ' },
      { type: 'field', key: 'descent-qnh', width: 'sm' },
      { type: 'text', text: ', ' },
      { type: 'field', key: 'descent-callsign', width: 'lg' }
    ],
    defaultFrequency: 'APP',
    phrase: scenario => `${scenario.radioCall}, descend via ${scenario.arrivalStar} ${scenario.arrivalTransition}, QNH ${scenario.arrivalQnh}.`,
    info: scenario => [
      `STAR: ${scenario.arrivalStar}`,
      `Transition: ${scenario.arrivalTransition}`,
      `Arrival QNH: ${scenario.arrivalQnh} (${scenario.arrivalQnhWords})`
    ],
    generate: createBaseScenario
  },
  {
    id: 'approach-vector',
    title: 'Approach Vector',
    desc: 'Read back heading, altitude and speed',
    keywords: ['Approach', 'Vector'],
    hints: [
      'Heading, then altitude, then speed restriction.',
      'Use ATC number words for the speed and altitude.'
    ],
    fields: [
      {
        key: 'vector-heading',
        label: 'Heading',
        expected: scenario => scenario.vectorHeading,
        alternatives: scenario => [
          scenario.vectorHeading,
          scenario.vectorHeadingWords
        ],
        width: 'md'
      },
      {
        key: 'vector-alt',
        label: 'Altitude',
        expected: scenario => scenario.altitudes.initialWords,
        alternatives: scenario => [
          scenario.altitudes.initialWords,
          scenario.altitudes.initial.toString(),
          `${scenario.altitudes.initial} feet`
        ],
        width: 'md'
      },
      {
        key: 'vector-speed',
        label: 'Speed',
        expected: scenario => scenario.speedRestrictionWords,
        alternatives: scenario => [
          scenario.speedRestrictionWords,
          `${scenario.speedRestriction} knots`,
          scenario.speedRestriction.toString()
        ],
        width: 'md'
      },
      {
        key: 'vector-callsign',
        label: 'Callsign',
        expected: scenario => scenario.radioCall,
        alternatives: scenario => [
          scenario.radioCall,
          `${scenario.airlineCall} ${scenario.flightNumber}`,
          scenario.callsign
        ],
        width: 'lg'
      }
    ],
    readback: [
      { type: 'text', text: 'Heading ' },
      { type: 'field', key: 'vector-heading', width: 'md' },
      { type: 'text', text: ', descend to ' },
      { type: 'field', key: 'vector-alt', width: 'md' },
      { type: 'text', text: ', reduce speed ' },
      { type: 'field', key: 'vector-speed', width: 'md' },
      { type: 'text', text: ', ' },
      { type: 'field', key: 'vector-callsign', width: 'lg' }
    ],
    defaultFrequency: 'APP',
    phrase: scenario => `${scenario.radioCall}, turn left heading ${scenario.vectorHeading}, descend to ${scenario.altitudes.initial} feet, reduce speed ${scenario.speedRestriction}.`,
    info: scenario => [
      `Heading: ${scenario.vectorHeading} (${scenario.vectorHeadingWords})`,
      `Altitude: ${scenario.altitudes.initial} ft`,
      `Speed restriction: ${scenario.speedRestriction} (${scenario.speedRestrictionWords})`
    ],
    generate: createBaseScenario
  },
  {
    id: 'approach-clearance',
    title: 'Approach Clearance',
    desc: 'Confirm the approach type and runway',
    keywords: ['Approach', 'Readback'],
    hints: [
      'Say "Cleared" followed by the approach.',
      'Repeat the runway and finish with your call sign.'
    ],
    fields: [
      {
        key: 'app-type',
        label: 'Approach',
        expected: scenario => scenario.approach,
        width: 'lg'
      },
      {
        key: 'app-runway',
        label: 'Runway',
        expected: scenario => scenario.arrivalRunway,
        alternatives: scenario => [
          scenario.arrivalRunway.replace(/^0/, ''),
          scenario.arrivalRunwayWords
        ],
        width: 'sm'
      },
      {
        key: 'app-callsign',
        label: 'Callsign',
        expected: scenario => scenario.radioCall,
        alternatives: scenario => [
          scenario.radioCall,
          `${scenario.airlineCall} ${scenario.flightNumber}`,
          scenario.callsign
        ],
        width: 'lg'
      }
    ],
    readback: [
      { type: 'text', text: 'Cleared ' },
      { type: 'field', key: 'app-type', width: 'lg' },
      { type: 'text', text: ' approach runway ' },
      { type: 'field', key: 'app-runway', width: 'sm' },
      { type: 'text', text: ', ' },
      { type: 'field', key: 'app-callsign', width: 'lg' }
    ],
    defaultFrequency: 'APP',
    phrase: scenario => `${scenario.radioCall}, cleared ${scenario.approach} approach runway ${scenario.arrivalRunway}, report established.`,
    info: scenario => [
      `Approach: ${scenario.approach}`,
      `Runway: ${scenario.arrivalRunway} (${scenario.arrivalRunwayWords})`
    ],
    generate: createBaseScenario
  },
  {
    id: 'approach-contact',
    title: 'Approach Contact',
    desc: 'Switch from center to approach',
    keywords: ['Approach', 'Handoff'],
    hints: [
      'Repeat the frequency and add your call sign.',
      'You can pronounce the frequency as numbers or using "decimal".'
    ],
    fields: [
      {
        key: 'app-contact-freq',
        label: 'Frequency',
        expected: scenario => scenario.approachFreq,
        alternatives: scenario => [
          scenario.approachFreq,
          scenario.approachFreq.replace('.', ''),
          scenario.frequencyWords.APP
        ],
        width: 'md'
      },
      {
        key: 'app-contact-callsign',
        label: 'Callsign',
        expected: scenario => scenario.radioCall,
        alternatives: scenario => [
          scenario.radioCall,
          `${scenario.airlineCall} ${scenario.flightNumber}`,
          scenario.callsign
        ],
        width: 'lg'
      }
    ],
    readback: [
      { type: 'text', text: 'Contact approach ' },
      { type: 'field', key: 'app-contact-freq', width: 'md' },
      { type: 'text', text: ', ' },
      { type: 'field', key: 'app-contact-callsign', width: 'lg' }
    ],
    defaultFrequency: 'APP',
    phrase: scenario => `${scenario.radioCall}, contact Approach ${scenario.approachFreq}.`,
    info: scenario => [
      `Approach: ${scenario.approachFreq} (${scenario.frequencyWords.APP})`
    ],
    generate: createBaseScenario
  },
  {
    id: 'tower-contact',
    title: 'Tower Handoff',
    desc: 'Confirm the switch to tower when number one',
    keywords: ['Tower', 'Handoff'],
    hints: [
      'Repeat the frequency and mention "when number one".',
      'End with the call sign.'
    ],
    fields: [
      {
        key: 'tower-contact-freq',
        label: 'Frequency',
        expected: scenario => scenario.towerFreq,
        alternatives: scenario => [
          scenario.towerFreq,
          scenario.towerFreq.replace('.', ''),
          scenario.frequencyWords.TWR
        ],
        width: 'md'
      },
      {
        key: 'tower-contact-callsign',
        label: 'Callsign',
        expected: scenario => scenario.radioCall,
        alternatives: scenario => [
          scenario.radioCall,
          `${scenario.airlineCall} ${scenario.flightNumber}`,
          scenario.callsign
        ],
        width: 'lg'
      }
    ],
    readback: [
      { type: 'text', text: 'Contact tower ' },
      { type: 'field', key: 'tower-contact-freq', width: 'md' },
      { type: 'text', text: ' when number one, ' },
      { type: 'field', key: 'tower-contact-callsign', width: 'lg' }
    ],
    defaultFrequency: 'GND',
    phrase: scenario => `${scenario.radioCall}, contact Tower ${scenario.towerFreq} when number one.`,
    info: scenario => [
      `Tower frequency: ${scenario.towerFreq} (${scenario.frequencyWords.TWR})`
    ],
    generate: createBaseScenario
  },
  {
    id: 'landing-clearance',
    title: 'Landing Clearance',
    desc: 'Read back the landing clearance',
    keywords: ['Tower', 'Landing', 'Readback'],
    hints: [
      'Lead with the runway, then "cleared to land".',
      'Keep the call sign at the end.'
    ],
    fields: [
      {
        key: 'landing-runway',
        label: 'Runway',
        expected: scenario => scenario.arrivalRunway,
        alternatives: scenario => [
          scenario.arrivalRunway.replace(/^0/, ''),
          scenario.arrivalRunwayWords
        ],
        width: 'sm'
      },
      {
        key: 'landing-callsign',
        label: 'Callsign',
        expected: scenario => scenario.radioCall,
        alternatives: scenario => [
          scenario.radioCall,
          `${scenario.airlineCall} ${scenario.flightNumber}`,
          scenario.callsign
        ],
        width: 'lg'
      }
    ],
    readback: [
      { type: 'text', text: 'Runway ' },
      { type: 'field', key: 'landing-runway', width: 'sm' },
      { type: 'text', text: ', cleared to land, ' },
      { type: 'field', key: 'landing-callsign', width: 'lg' }
    ],
    defaultFrequency: 'TWR',
    phrase: scenario => `${scenario.radioCall}, wind ${scenario.arrivalWindWords}, runway ${scenario.arrivalRunway} cleared to land.`,
    info: scenario => [
      `Wind: ${scenario.arrivalWind} (${scenario.arrivalWindWords})`,
      `Runway: ${scenario.arrivalRunway}`
    ],
    generate: createBaseScenario
  },
  {
    id: 'vacate',
    title: 'Vacate Instruction',
    desc: 'Confirm runway exit and ground frequency',
    keywords: ['Tower', 'Arrival'],
    hints: [
      'Repeat the taxi route for vacating the runway.',
      'Include the ground frequency before your call sign.'
    ],
    fields: [
      {
        key: 'vacate-route',
        label: 'Taxi Route',
        expected: scenario => scenario.arrivalTaxiRoute,
        alternatives: scenario => [
          scenario.arrivalTaxiRoute,
          `via ${scenario.arrivalTaxiRoute}`
        ],
        width: 'lg'
      },
      {
        key: 'vacate-freq',
        label: 'Ground Frequency',
        expected: scenario => scenario.groundFreq,
        alternatives: scenario => [
          scenario.groundFreq,
          scenario.groundFreq.replace('.', ''),
          scenario.frequencyWords.GND
        ],
        width: 'md'
      },
      {
        key: 'vacate-callsign',
        label: 'Callsign',
        expected: scenario => scenario.radioCall,
        alternatives: scenario => [
          scenario.radioCall,
          `${scenario.airlineCall} ${scenario.flightNumber}`,
          scenario.callsign
        ],
        width: 'lg'
      }
    ],
    readback: [
      { type: 'text', text: 'Vacate via ' },
      { type: 'field', key: 'vacate-route', width: 'lg' },
      { type: 'text', text: ', contact ground ' },
      { type: 'field', key: 'vacate-freq', width: 'md' },
      { type: 'text', text: ', ' },
      { type: 'field', key: 'vacate-callsign', width: 'lg' }
    ],
    defaultFrequency: 'TWR',
    phrase: scenario => `${scenario.radioCall}, vacate via ${scenario.arrivalTaxiRoute}, contact Ground ${scenario.groundFreq}.`,
    info: scenario => [
      `Taxi route: ${scenario.arrivalTaxiRoute}`,
      `Ground: ${scenario.groundFreq} (${scenario.frequencyWords.GND})`
    ],
    generate: createBaseScenario
  },
  {
    id: 'taxi-in-readback',
    title: 'Taxi-In Readback',
    desc: 'Acknowledge taxi instructions to the stand',
    keywords: ['Ground', 'Taxi', 'Arrival'],
    hints: [
      'Repeat the stand and the full route.',
      'End with your call sign.'
    ],
    fields: [
      {
        key: 'taxi-in-stand',
        label: 'Stand',
        expected: scenario => scenario.arrivalStand,
        width: 'sm'
      },
      {
        key: 'taxi-in-route',
        label: 'Route',
        expected: scenario => scenario.arrivalTaxiRoute,
        alternatives: scenario => [
          scenario.arrivalTaxiRoute,
          `via ${scenario.arrivalTaxiRoute}`
        ],
        width: 'lg'
      },
      {
        key: 'taxi-in-callsign',
        label: 'Callsign',
        expected: scenario => scenario.radioCall,
        alternatives: scenario => [
          scenario.radioCall,
          `${scenario.airlineCall} ${scenario.flightNumber}`,
          scenario.callsign
        ],
        width: 'lg'
      }
    ],
    readback: [
      { type: 'text', text: 'Taxi to stand ' },
      { type: 'field', key: 'taxi-in-stand', width: 'sm' },
      { type: 'text', text: ' via ' },
      { type: 'field', key: 'taxi-in-route', width: 'lg' },
      { type: 'text', text: ', ' },
      { type: 'field', key: 'taxi-in-callsign', width: 'lg' }
    ],
    defaultFrequency: 'GND',
    phrase: scenario => `${scenario.radioCall}, taxi to stand ${scenario.arrivalStand} via ${scenario.arrivalTaxiRoute}.`,
    info: scenario => [
      `Stand: ${scenario.arrivalStand}`,
      `Taxi route: ${scenario.arrivalTaxiRoute}`
    ],
    generate: createBaseScenario
  },
  {
    id: 'mayday-vector',
    title: 'MAYDAY Vector Readback',
    desc: 'Confirm emergency heading, altitude and QNH',
    keywords: ['Emergency', 'Mayday'],
    hints: [
      'Acknowledge the heading, altitude, direct routing and QNH.',
      'Keep the call sign at the end even in emergencies.'
    ],
    fields: [
      {
        key: 'mayday-heading',
        label: 'Heading',
        expected: scenario => scenario.emergencyHeading,
        alternatives: scenario => [
          scenario.emergencyHeading,
          scenario.emergencyHeadingWords
        ],
        width: 'md'
      },
      {
        key: 'mayday-alt',
        label: 'Altitude',
        expected: scenario => scenario.altitudes.initialWords,
        alternatives: scenario => [
          scenario.altitudes.initialWords,
          scenario.altitudes.initial.toString(),
          `${scenario.altitudes.initial} feet`
        ],
        width: 'md'
      },
      {
        key: 'mayday-dest',
        label: 'Direct',
        expected: scenario => scenario.destination.city,
        alternatives: scenario => [
          scenario.destination.city,
          scenario.destination.icao,
          scenario.destination.name
        ],
        width: 'md'
      },
      {
        key: 'mayday-qnh',
        label: 'QNH',
        expected: scenario => scenario.qnh.toString(),
        alternatives: scenario => [`QNH ${scenario.qnh}`, scenario.qnhWords],
        width: 'sm'
      },
      {
        key: 'mayday-callsign',
        label: 'Callsign',
        expected: scenario => scenario.radioCall,
        alternatives: scenario => [
          scenario.radioCall,
          `${scenario.airlineCall} ${scenario.flightNumber}`,
          scenario.callsign
        ],
        width: 'lg'
      }
    ],
    readback: [
      { type: 'text', text: 'Heading ' },
      { type: 'field', key: 'mayday-heading', width: 'md' },
      { type: 'text', text: ', climb ' },
      { type: 'field', key: 'mayday-alt', width: 'md' },
      { type: 'text', text: ', direct ' },
      { type: 'field', key: 'mayday-dest', width: 'md' },
      { type: 'text', text: ' when able, QNH ' },
      { type: 'field', key: 'mayday-qnh', width: 'sm' },
      { type: 'text', text: ', ' },
      { type: 'field', key: 'mayday-callsign', width: 'lg' }
    ],
    defaultFrequency: 'CTR',
    phrase: scenario => `${scenario.radioCall}, roger MAYDAY, fly heading ${scenario.emergencyHeading}, climb ${scenario.altitudes.initial} feet, direct ${scenario.destination.city} when able, QNH ${scenario.qnh}.`,
    info: scenario => [
      `Emergency heading: ${scenario.emergencyHeading} (${scenario.emergencyHeadingWords})`,
      `Initial altitude: ${scenario.altitudes.initial} ft`,
      `QNH: ${scenario.qnh}`
    ],
    generate: createBaseScenario
  },
  {
    id: 'go-around-instruction',
    title: 'Go-Around Instruction',
    desc: 'Read back the published missed approach instructions',
    keywords: ['Missed Approach', 'Readback'],
    hints: [
      'Acknowledge the missed approach, altitude and frequency.',
      'State the call sign last even when workload is high.'
    ],
    fields: [
      {
        key: 'goaround-missed',
        label: 'Missed Approach',
        expected: scenario => scenario.missedApproach,
        alternatives: scenario => [
          scenario.missedApproach,
          'published missed approach'
        ],
        width: 'lg'
      },
      {
        key: 'goaround-alt',
        label: 'Altitude',
        expected: scenario => scenario.altitudes.initialWords,
        alternatives: scenario => [
          scenario.altitudes.initialWords,
          scenario.altitudes.initial.toString(),
          `${scenario.altitudes.initial} feet`
        ],
        width: 'md'
      },
      {
        key: 'goaround-freq',
        label: 'Approach Frequency',
        expected: scenario => scenario.approachFreq,
        alternatives: scenario => [
          scenario.approachFreq,
          scenario.approachFreq.replace('.', ''),
          scenario.frequencyWords.APP
        ],
        width: 'md'
      },
      {
        key: 'goaround-callsign',
        label: 'Callsign',
        expected: scenario => scenario.radioCall,
        alternatives: scenario => [
          scenario.radioCall,
          `${scenario.airlineCall} ${scenario.flightNumber}`,
          scenario.callsign
        ],
        width: 'lg'
      }
    ],
    readback: [
      { type: 'text', text: 'Going around, ' },
      { type: 'field', key: 'goaround-missed', width: 'lg' },
      { type: 'text', text: ', climb ' },
      { type: 'field', key: 'goaround-alt', width: 'md' },
      { type: 'text', text: ', contact approach ' },
      { type: 'field', key: 'goaround-freq', width: 'md' },
      { type: 'text', text: ', ' },
      { type: 'field', key: 'goaround-callsign', width: 'lg' }
    ],
    defaultFrequency: 'APP',
    phrase: scenario => `${scenario.radioCall}, roger go-around, fly published missed approach, climb ${scenario.altitudes.initial} feet, contact Approach ${scenario.approachFreq}.`,
    info: scenario => [
      `Missed approach: ${scenario.missedApproach}`,
      `Altitude: ${scenario.altitudes.initial} ft`,
      `Approach frequency: ${scenario.approachFreq} (${scenario.frequencyWords.APP})`
    ],
    generate: createBaseScenario
  }
]

const decisionTreeLessons = [
  {
    id: 'clearance-contact',
    title: 'Delivery: Initial contact',
    desc: 'Contact clearance delivery',
    keywords: ['Delivery', 'Clearance'],
    hints: [
      'Order: unit, call sign, ATIS, destination, stand, request.',
      'Say the ATIS as a single letter.'
    ],
    fields: [
      {
        key: 'cd-atis',
        label: 'ATIS',
        expected: scenario => scenario.atisCode,
        alternatives: scenario => [
          scenario.atisCode,
          scenario.atisCode.toLowerCase(),
          `Information ${scenario.atisCode}`
        ],
        width: 'xs',
        threshold: 0.9
      },
      {
        key: 'cd-dest',
        label: 'Destination',
        expected: scenario => scenario.destination.city,
        alternatives: scenario => [scenario.destination.icao, scenario.destination.name],
        width: 'md'
      },
      {
        key: 'cd-stand',
        label: 'Stand/Gate',
        expected: scenario => scenario.stand,
        width: 'sm'
      }
    ],
    readback: [
      {
        type: 'text',
        text: scenario => `${scenario.airport.city} Delivery, ${scenario.radioCall}, information `
      },
      { type: 'field', key: 'cd-atis', width: 'xs' },
      { type: 'text', text: ', IFR to ' },
      { type: 'field', key: 'cd-dest', width: 'md' },
      { type: 'text', text: ', stand ' },
      { type: 'field', key: 'cd-stand', width: 'sm' },
      { type: 'text', text: ', request clearance.' }
    ],
    defaultFrequency: 'DEL',
    phrase: scenario => `${scenario.airport.city} Delivery, ${scenario.radioCall}, information ${scenario.atisCode}, IFR to ${scenario.destination.city}, stand ${scenario.stand}, request clearance.`,
    info: scenario => [
      `ATIS: ${scenario.atisCode}`,
      `Destination: ${scenario.destination.city} (${scenario.destination.icao})`,
      `Stand/Gate: ${scenario.stand}`
    ],
    generate: createBaseScenario
  },
  {
    id: 'pushback-ready',
    title: 'Ready for Pushback',
    desc: 'Call ground when ready for push and start',
    keywords: ['Ground', 'Pushback'],
    hints: [
      'Address the ground unit, include your stand, then say "ready for push and start".',
      'Finish with the call sign.'
    ],
    fields: [
      {
        key: 'pushready-callsign',
        label: 'Callsign',
        expected: scenario => scenario.radioCall,
        alternatives: scenario => [
          scenario.radioCall,
          `${scenario.airlineCall} ${scenario.flightNumber}`,
          scenario.callsign
        ],
        width: 'lg'
      },
      {
        key: 'pushready-stand',
        label: 'Stand',
        expected: scenario => scenario.stand,
        width: 'sm'
      }
    ],
    readback: [
      { type: 'text', text: scenario => `${scenario.airport.city} Ground, ` },
      { type: 'field', key: 'pushready-callsign', width: 'lg' },
      { type: 'text', text: ', stand ' },
      { type: 'field', key: 'pushready-stand', width: 'sm' },
      { type: 'text', text: ', ready for push and start.' }
    ],
    defaultFrequency: 'GND',
    phrase: scenario => `${scenario.airport.city} Ground, ${scenario.radioCall}, stand ${scenario.stand}, ready for push and start.`,
    info: scenario => [
      `Stand: ${scenario.stand}`,
      `Next expected clearance: pushback approval`
    ],
    generate: createBaseScenario
  },
  {
    id: 'taxi-request',
    title: 'Taxi Request',
    desc: 'Request taxi from ground when ready',
    keywords: ['Ground', 'Taxi'],
    hints: [
      'Address the unit before your call sign and stand.',
      'Finish with "request taxi".'
    ],
    fields: [
      {
        key: 'taxi-req-callsign',
        label: 'Callsign',
        expected: scenario => scenario.radioCall,
        alternatives: scenario => [
          scenario.radioCall,
          `${scenario.airlineCall} ${scenario.flightNumber}`,
          scenario.callsign
        ],
        width: 'lg'
      },
      {
        key: 'taxi-req-stand',
        label: 'Stand',
        expected: scenario => scenario.stand,
        width: 'sm'
      }
    ],
    readback: [
      { type: 'text', text: scenario => `${scenario.airport.city} Ground, ` },
      { type: 'field', key: 'taxi-req-callsign', width: 'lg' },
      { type: 'text', text: ', stand ' },
      { type: 'field', key: 'taxi-req-stand', width: 'sm' },
      { type: 'text', text: ', request taxi.' }
    ],
    defaultFrequency: 'GND',
    phrase: scenario => `${scenario.airport.city} Ground, ${scenario.radioCall}, stand ${scenario.stand}, request taxi.`,
    info: scenario => [
      `Stand: ${scenario.stand}`,
      `Likely taxi route: ${scenario.taxiRoute}`
    ],
    generate: createBaseScenario
  },
  {
    id: 'lineup-request',
    title: 'Ready for Departure',
    desc: 'Advise tower you are ready for departure',
    keywords: ['Tower', 'Departure'],
    hints: [
      'Include the runway and keep the message short.',
      'Finish with your call sign.'
    ],
    fields: [
      {
        key: 'lineup-req-runway',
        label: 'Runway',
        expected: scenario => scenario.runway,
        alternatives: scenario => [scenario.runway.replace(/^0/, ''), scenario.runwayWords],
        width: 'sm'
      },
      {
        key: 'lineup-req-callsign',
        label: 'Callsign',
        expected: scenario => scenario.radioCall,
        alternatives: scenario => [
          scenario.radioCall,
          `${scenario.airlineCall} ${scenario.flightNumber}`,
          scenario.callsign
        ],
        width: 'lg'
      }
    ],
    readback: [
      { type: 'text', text: scenario => `${scenario.airport.city} Tower, ` },
      { type: 'field', key: 'lineup-req-callsign', width: 'lg' },
      { type: 'text', text: ', ready for departure runway ' },
      { type: 'field', key: 'lineup-req-runway', width: 'sm' }
    ],
    defaultFrequency: 'TWR',
    phrase: scenario => `${scenario.airport.city} Tower, ${scenario.radioCall}, ready for departure runway ${scenario.runway}.`,
    info: scenario => [
      `Runway in use: ${scenario.runway}`,
      `Expect line-up or takeoff clearance`
    ],
    generate: createBaseScenario
  },
  {
    id: 'departure-checkin',
    title: 'Departure Check-in',
    desc: 'Initial call to departure',
    keywords: ['Departure', 'Check-in'],
    hints: [
      'Address the unit first, then state the call sign.',
      'Repeat the altitude and SID exactly as received.'
    ],
    fields: [
      {
        key: 'depcheck-callsign',
        label: 'Callsign',
        expected: scenario => scenario.radioCall,
        alternatives: scenario => [
          scenario.radioCall,
          `${scenario.airlineCall} ${scenario.flightNumber}`,
          scenario.callsign
        ],
        width: 'lg'
      },
      {
        key: 'depcheck-alt',
        label: 'Altitude',
        expected: scenario => scenario.altitudes.initialWords,
        alternatives: scenario => [
          scenario.altitudes.initialWords,
          scenario.altitudes.initial.toString(),
          `${scenario.altitudes.initial} feet`
        ],
        width: 'md'
      },
      {
        key: 'depcheck-sid',
        label: 'SID',
        expected: scenario => scenario.sid,
        width: 'lg'
      }
    ],
    readback: [
      { type: 'text', text: scenario => `${scenario.airport.city} Departure, ` },
      { type: 'field', key: 'depcheck-callsign', width: 'lg' },
      { type: 'text', text: ', passing ' },
      { type: 'field', key: 'depcheck-alt', width: 'md' },
      { type: 'text', text: ', on SID ' },
      { type: 'field', key: 'depcheck-sid', width: 'lg' }
    ],
    defaultFrequency: 'DEP',
    phrase: scenario => `${scenario.airport.city} Departure, ${scenario.radioCall}, passing ${scenario.altitudes.initialWords}, on SID ${scenario.sid}.`,
    info: scenario => [
      `Initial altitude: ${scenario.altitudes.initial} ft (${scenario.altitudes.initialWords})`,
      `SID: ${scenario.sid}`
    ],
    generate: createBaseScenario
  },
  {
    id: 'unable-direct',
    title: 'Unable Direct',
    desc: 'Decline a direct routing and keep the SID',
    keywords: ['Departure', 'Exception'],
    hints: [
      'Say "Unable direct" followed by the waypoint.',
      'Finish with the call sign.'
    ],
    fields: [
      {
        key: 'unable-transition',
        label: 'Waypoint',
        expected: scenario => scenario.transition,
        width: 'md'
      },
      {
        key: 'unable-callsign',
        label: 'Callsign',
        expected: scenario => scenario.radioCall,
        alternatives: scenario => [
          scenario.radioCall,
          `${scenario.airlineCall} ${scenario.flightNumber}`,
          scenario.callsign
        ],
        width: 'lg'
      }
    ],
    readback: [
      { type: 'field', key: 'unable-callsign', width: 'lg' },
      { type: 'text', text: ' unable direct ' },
      { type: 'field', key: 'unable-transition', width: 'md' }
    ],
    defaultFrequency: 'DEP',
    phrase: scenario => `${scenario.radioCall}, unable direct ${scenario.transition}.`,
    info: scenario => [
      `Requested direct: ${scenario.transition}`,
      `Climb continues on SID`
    ],
    generate: createBaseScenario
  },
  {
    id: 'alt-accept',
    title: 'Accept Alternate Instruction',
    desc: 'Acknowledge ATC’s alternative plan',
    keywords: ['Interrupt', 'Compliance'],
    hints: [
      'Simply respond with your call sign followed by "wilco".',
      'Keep it concise to show you comply.'
    ],
    fields: [
      {
        key: 'alt-accept-callsign',
        label: 'Callsign',
        expected: scenario => scenario.radioCall,
        alternatives: scenario => [
          scenario.radioCall,
          `${scenario.airlineCall} ${scenario.flightNumber}`,
          scenario.callsign
        ],
        width: 'lg'
      }
    ],
    readback: [
      { type: 'field', key: 'alt-accept-callsign', width: 'lg' },
      { type: 'text', text: ' wilco.' }
    ],
    defaultFrequency: 'CTR',
    phrase: scenario => `${scenario.radioCall}, alternative instruction acknowledged with "wilco".`,
    info: () => [
      'Use "wilco" to indicate you will comply with the new instruction.'
    ],
    generate: createBaseScenario
  },
  {
    id: 'alt-reject',
    title: 'Reject Alternate Instruction',
    desc: 'Request a different solution when unable',
    keywords: ['Interrupt', 'Request'],
    hints: [
      'State "negative" then what you request instead.',
      'Keep the intent short, e.g. "request vectors" or destination.'
    ],
    fields: [
      {
        key: 'alt-reject-callsign',
        label: 'Callsign',
        expected: scenario => scenario.radioCall,
        alternatives: scenario => [
          scenario.radioCall,
          `${scenario.airlineCall} ${scenario.flightNumber}`,
          scenario.callsign
        ],
        width: 'lg'
      },
      {
        key: 'alt-reject-intent',
        label: 'Requested Intent',
        expected: scenario => scenario.emergencyIntent,
        width: 'lg'
      }
    ],
    readback: [
      { type: 'field', key: 'alt-reject-callsign', width: 'lg' },
      { type: 'text', text: ' negative, request ' },
      { type: 'field', key: 'alt-reject-intent', width: 'lg' }
    ],
    defaultFrequency: 'CTR',
    phrase: scenario => `${scenario.radioCall}, negative, request ${scenario.emergencyIntent}.`,
    info: scenario => [
      `Requested intent: ${scenario.emergencyIntent}`
    ],
    generate: createBaseScenario
  },
  {
    id: 'continue-approach',
    title: 'Continue Approach',
    desc: 'Acknowledge a late landing clearance instruction',
    keywords: ['Tower', 'Exception'],
    hints: [
      'Keep the response short: continuing approach plus call sign.'
    ],
    fields: [
      {
        key: 'continue-callsign',
        label: 'Callsign',
        expected: scenario => scenario.radioCall,
        alternatives: scenario => [
          scenario.radioCall,
          `${scenario.airlineCall} ${scenario.flightNumber}`,
          scenario.callsign
        ],
        width: 'lg'
      }
    ],
    readback: [
      { type: 'text', text: 'Continuing approach, ' },
      { type: 'field', key: 'continue-callsign', width: 'lg' }
    ],
    defaultFrequency: 'TWR',
    phrase: scenario => `${scenario.radioCall}, continue approach, expect late landing clearance.`,
    info: scenario => [`Runway in use: ${scenario.arrivalRunway}`],
    generate: createBaseScenario
  },
  {
    id: 'approach-established',
    title: 'Approach Established',
    desc: 'Report established on the localizer',
    keywords: ['Approach', 'Report'],
    hints: [
      'State the runway after saying you are established.',
      'Finish with the call sign.'
    ],
    fields: [
      {
        key: 'app-est-runway',
        label: 'Runway',
        expected: scenario => scenario.arrivalRunway,
        alternatives: scenario => [
          scenario.arrivalRunway.replace(/^0/, ''),
          scenario.arrivalRunwayWords
        ],
        width: 'sm'
      },
      {
        key: 'app-est-callsign',
        label: 'Callsign',
        expected: scenario => scenario.radioCall,
        alternatives: scenario => [
          scenario.radioCall,
          `${scenario.airlineCall} ${scenario.flightNumber}`,
          scenario.callsign
        ],
        width: 'lg'
      }
    ],
    readback: [
      { type: 'field', key: 'app-est-callsign', width: 'lg' },
      { type: 'text', text: ' established localizer ' },
      { type: 'field', key: 'app-est-runway', width: 'sm' }
    ],
    defaultFrequency: 'APP',
    phrase: scenario => `${scenario.radioCall}, established localizer runway ${scenario.arrivalRunway}.`,
    info: scenario => [
      `Runway: ${scenario.arrivalRunway} (${scenario.arrivalRunwayWords})`
    ],
    generate: createBaseScenario
  },
  {
    id: 'taxi-in-request',
    title: 'Taxi-In Request',
    desc: 'Ask ground for taxi to stand after vacating',
    keywords: ['Ground', 'Taxi-In'],
    hints: [
      'Announce runway vacated, then request taxi to your stand.',
      'Include the stand number if known.'
    ],
    fields: [
      {
        key: 'taxiin-callsign',
        label: 'Callsign',
        expected: scenario => scenario.radioCall,
        alternatives: scenario => [
          scenario.radioCall,
          `${scenario.airlineCall} ${scenario.flightNumber}`,
          scenario.callsign
        ],
        width: 'lg'
      },
      {
        key: 'taxiin-stand',
        label: 'Stand',
        expected: scenario => scenario.arrivalStand,
        width: 'sm'
      }
    ],
    readback: [
      { type: 'field', key: 'taxiin-callsign', width: 'lg' },
      { type: 'text', text: ' runway vacated, request taxi to stand ' },
      { type: 'field', key: 'taxiin-stand', width: 'sm' }
    ],
    defaultFrequency: 'GND',
    phrase: scenario => `${scenario.radioCall}, runway vacated, request taxi to stand ${scenario.arrivalStand}.`,
    info: scenario => [
      `Arrival stand: ${scenario.arrivalStand}`,
      `Expect taxi route: ${scenario.arrivalTaxiRoute}`
    ],
    generate: createBaseScenario
  },
  {
    id: 'mayday',
    title: 'MAYDAY Call',
    desc: 'Declare an emergency and state intentions',
    keywords: ['Emergency', 'MAYDAY'],
    hints: [
      'Say "MAYDAY" three times, then the call sign.',
      'State the problem and your intentions clearly.'
    ],
    fields: [
      {
        key: 'mayday-callsign',
        label: 'Callsign',
        expected: scenario => scenario.radioCall,
        alternatives: scenario => [
          scenario.radioCall,
          `${scenario.airlineCall} ${scenario.flightNumber}`,
          scenario.callsign
        ],
        width: 'lg'
      },
      {
        key: 'mayday-problem',
        label: 'Problem',
        expected: scenario => scenario.emergencyProblem,
        width: 'lg'
      },
      {
        key: 'mayday-intent',
        label: 'Intentions',
        expected: scenario => scenario.emergencyIntent,
        width: 'lg'
      }
    ],
    readback: [
      { type: 'text', text: 'MAYDAY MAYDAY MAYDAY, ' },
      { type: 'field', key: 'mayday-callsign', width: 'lg' },
      { type: 'text', text: ', ' },
      { type: 'field', key: 'mayday-problem', width: 'lg' },
      { type: 'text', text: ', intentions ' },
      { type: 'field', key: 'mayday-intent', width: 'lg' }
    ],
    defaultFrequency: 'CTR',
    phrase: scenario => `Emergency scenario: ${scenario.emergencyProblem}. Declare MAYDAY with intentions ${scenario.emergencyIntent}.`,
    info: scenario => [
      `Problem: ${scenario.emergencyProblem}`,
      `Intentions: ${scenario.emergencyIntent}`
    ],
    generate: createBaseScenario
  },
  {
    id: 'pan-pan',
    title: 'PAN PAN Call',
    desc: 'Request priority for an urgent situation',
    keywords: ['Emergency', 'PAN'],
    hints: [
      'Say "PAN PAN PAN" three times, then the call sign.',
      'Describe the problem and end with "request priority".'
    ],
    fields: [
      {
        key: 'pan-callsign',
        label: 'Callsign',
        expected: scenario => scenario.radioCall,
        alternatives: scenario => [
          scenario.radioCall,
          `${scenario.airlineCall} ${scenario.flightNumber}`,
          scenario.callsign
        ],
        width: 'lg'
      },
      {
        key: 'pan-problem',
        label: 'Problem',
        expected: scenario => scenario.emergencyProblem,
        width: 'lg'
      }
    ],
    readback: [
      { type: 'text', text: 'PAN PAN PAN, ' },
      { type: 'field', key: 'pan-callsign', width: 'lg' },
      { type: 'text', text: ', ' },
      { type: 'field', key: 'pan-problem', width: 'lg' },
      { type: 'text', text: ', request priority.' }
    ],
    defaultFrequency: 'CTR',
    phrase: scenario => `Urgent situation: ${scenario.emergencyProblem}. Declare PAN to obtain priority.`,
    info: scenario => [
      `Problem: ${scenario.emergencyProblem}`,
      'Ensure ATC knows you require priority handling.'
    ],
    generate: createBaseScenario
  },
  {
    id: 'go-around',
    title: 'Go-Around Call',
    desc: 'Declare a go-around with the missed approach',
    keywords: ['Tower', 'Missed Approach', 'Exception'],
    hints: [
      'State your call sign, then "going around".',
      'Include the missed approach instructions.'
    ],
    fields: [
      {
        key: 'goaround-callsign',
        label: 'Callsign',
        expected: scenario => scenario.radioCall,
        alternatives: scenario => [
          scenario.radioCall,
          `${scenario.airlineCall} ${scenario.flightNumber}`,
          scenario.callsign
        ],
        width: 'lg'
      },
      {
        key: 'goaround-missed',
        label: 'Missed Approach',
        expected: scenario => scenario.missedApproach,
        width: 'lg'
      }
    ],
    readback: [
      { type: 'field', key: 'goaround-callsign', width: 'lg' },
      { type: 'text', text: ' going around, ' },
      { type: 'field', key: 'goaround-missed', width: 'lg' }
    ],
    defaultFrequency: 'TWR',
    phrase: scenario => `${scenario.radioCall}, going around, ${scenario.missedApproach}.`,
    info: scenario => [
      `Missed approach: ${scenario.missedApproach}`
    ],
    generate: createBaseScenario
  },
  {
    id: 'tcas-ra',
    title: 'TCAS RA Call',
    desc: 'Report a TCAS resolution advisory',
    keywords: ['Emergency', 'TCAS'],
    hints: [
      'Say your call sign followed by "TCAS RA, deviating".'
    ],
    fields: [
      {
        key: 'tcas-callsign',
        label: 'Callsign',
        expected: scenario => scenario.radioCall,
        alternatives: scenario => [
          scenario.radioCall,
          `${scenario.airlineCall} ${scenario.flightNumber}`,
          scenario.callsign
        ],
        width: 'lg'
      }
    ],
    readback: [
      { type: 'field', key: 'tcas-callsign', width: 'lg' },
      { type: 'text', text: ' TCAS RA, deviating.' }
    ],
    defaultFrequency: 'CTR',
    phrase: scenario => `${scenario.radioCall} experiences a TCAS RA. Report it immediately.`,
    info: () => [
      'Inform ATC that you are following the RA.',
      'Expect to report when clear of conflict.'
    ],
    generate: createBaseScenario
  },
  {
    id: 'tcas-resume',
    title: 'TCAS Clear of Conflict',
    desc: 'Report returning to your clearance after an RA',
    keywords: ['Emergency', 'TCAS'],
    hints: [
      'State your call sign followed by "clear of conflict, returning to clearance".'
    ],
    fields: [
      {
        key: 'tcas-resume-callsign',
        label: 'Callsign',
        expected: scenario => scenario.radioCall,
        alternatives: scenario => [
          scenario.radioCall,
          `${scenario.airlineCall} ${scenario.flightNumber}`,
          scenario.callsign
        ],
        width: 'lg'
      }
    ],
    readback: [
      { type: 'field', key: 'tcas-resume-callsign', width: 'lg' },
      { type: 'text', text: ' clear of conflict, returning to clearance.' }
    ],
    defaultFrequency: 'CTR',
    phrase: scenario => `${scenario.radioCall}, report clear of conflict and returning to clearance.`,
    info: () => [
      'Advise ATC once the RA is resolved so normal control can resume.'
    ],
    generate: createBaseScenario
  },
  {
    id: 'standby',
    title: 'Standby Call',
    desc: 'Pause the exchange when busy',
    keywords: ['Interrupt'],
    hints: [
      'Say your call sign followed by "standby" to pause the conversation briefly.'
    ],
    fields: [
      {
        key: 'standby-callsign',
        label: 'Callsign',
        expected: scenario => scenario.radioCall,
        alternatives: scenario => [
          scenario.radioCall,
          `${scenario.airlineCall} ${scenario.flightNumber}`,
          scenario.callsign
        ],
        width: 'lg'
      }
    ],
    readback: [
      { type: 'field', key: 'standby-callsign', width: 'lg' },
      { type: 'text', text: ' standby.' }
    ],
    defaultFrequency: 'CTR',
    phrase: scenario => `${scenario.radioCall}, standby.`,
    info: () => [
      'Use sparingly when workload requires a short pause before responding.'
    ],
    generate: createBaseScenario
  }
]

const fullFlightScenario = createScenarioSeries()

export function seedFullFlightScenario(scenario: Scenario | null) {
  if (scenario) {
    fullFlightScenario.setScenario(scenario)
  } else {
    fullFlightScenario.setScenario(null)
  }
}

export function peekFullFlightScenario(): Scenario | null {
  return fullFlightScenario.peek()
}

const makeFullFlightGenerator = (reset = false) => () => {
  if (reset) {
    fullFlightScenario.reset()
  }
  return fullFlightScenario()
}

const fullFlightLessons = [
  {
    id: 'full-clearance-contact',
    title: 'Delivery Contact',
    desc: 'Start the flight with clearance delivery',
    keywords: ['Delivery', 'Flow'],
    hints: [
      'Use the full opening: unit, call sign, ATIS, destination, stand, request.'
    ],
    fields: [
      {
        key: 'full-cd-atis',
        label: 'ATIS',
        expected: scenario => scenario.atisCode,
        alternatives: scenario => [
          scenario.atisCode,
          scenario.atisCode.toLowerCase(),
          `Information ${scenario.atisCode}`
        ],
        width: 'xs',
        threshold: 0.9
      },
      {
        key: 'full-cd-dest',
        label: 'Destination',
        expected: scenario => scenario.destination.city,
        alternatives: scenario => [scenario.destination.icao, scenario.destination.name],
        width: 'md'
      },
      {
        key: 'full-cd-stand',
        label: 'Stand',
        expected: scenario => scenario.stand,
        width: 'sm'
      }
    ],
    readback: [
      {
        type: 'text',
        text: scenario => `${scenario.airport.city} Delivery, ${scenario.radioCall}, information `
      },
      { type: 'field', key: 'full-cd-atis', width: 'xs' },
      { type: 'text', text: ', IFR to ' },
      { type: 'field', key: 'full-cd-dest', width: 'md' },
      { type: 'text', text: ', stand ' },
      { type: 'field', key: 'full-cd-stand', width: 'sm' },
      { type: 'text', text: ', request clearance.' }
    ],
    defaultFrequency: 'DEL',
    phrase: scenario => `${scenario.airport.city} Delivery, ${scenario.radioCall}, information ${scenario.atisCode}, IFR to ${scenario.destination.city}, stand ${scenario.stand}, request clearance.`,
    info: scenario => [
      `ATIS: ${scenario.atisCode}`,
      `Destination: ${scenario.destination.city} (${scenario.destination.icao})`,
      `Stand: ${scenario.stand}`
    ],
    generate: makeFullFlightGenerator(true)
  },
  {
    id: 'full-clearance-readback',
    title: 'Clearance Readback',
    desc: 'Confirm the IFR clearance in full',
    keywords: ['Delivery', 'Readback', 'Flow'],
    hints: [
      'Order: destination – SID – runway – altitude – squawk.'
    ],
    fields: [
      {
        key: 'full-clr-dest',
        label: 'Destination',
        expected: scenario => scenario.destination.city,
        alternatives: scenario => [scenario.destination.icao, scenario.destination.name],
        width: 'md'
      },
      {
        key: 'full-clr-sid',
        label: 'SID',
        expected: scenario => scenario.sid,
        width: 'lg'
      },
      {
        key: 'full-clr-runway',
        label: 'Runway',
        expected: scenario => scenario.runway,
        alternatives: scenario => [scenario.runway.replace(/^0/, ''), scenario.runwayWords],
        width: 'sm'
      },
      {
        key: 'full-clr-alt',
        label: 'Initial Altitude',
        expected: scenario => scenario.altitudes.initialWords,
        alternatives: scenario => [
          scenario.altitudes.initial.toString(),
          `${scenario.altitudes.initial} feet`
        ],
        width: 'md'
      },
      {
        key: 'full-clr-squawk',
        label: 'Squawk',
        expected: scenario => scenario.squawkWords,
        alternatives: scenario => [scenario.squawk, scenario.squawk.split('').join(' ')],
        width: 'md'
      }
    ],
    readback: [
      { type: 'text', text: scenario => `${scenario.radioCall} cleared ` },
      { type: 'field', key: 'full-clr-dest', width: 'md' },
      { type: 'text', text: ' via ' },
      { type: 'field', key: 'full-clr-sid', width: 'lg' },
      { type: 'text', text: ', runway ' },
      { type: 'field', key: 'full-clr-runway', width: 'sm' },
      { type: 'text', text: ', climb ' },
      { type: 'field', key: 'full-clr-alt', width: 'md' },
      { type: 'text', text: ', squawk ' },
      { type: 'field', key: 'full-clr-squawk', width: 'md' }
    ],
    defaultFrequency: 'DEL',
    phrase: scenario => `${scenario.radioCall}, cleared to ${scenario.destination.city} via ${scenario.sid}, runway ${scenario.runway}, climb ${scenario.altitudes.initial} feet, squawk ${scenario.squawk}.`,
    info: scenario => [
      `SID: ${scenario.sid} (${scenario.transition})`,
      `Initial altitude: ${scenario.altitudes.initial} ft`,
      `Squawk: ${scenario.squawk} (${scenario.squawkWords})`
    ],
    generate: makeFullFlightGenerator()
  },
  {
    id: 'full-pushback',
    title: 'Push & Start',
    desc: 'Acknowledge the pushback clearance',
    keywords: ['Ground', 'Pushback', 'Flow'],
    hints: [
      'Repeat the runway direction and QNH, call sign at the end.'
    ],
    fields: [
      {
        key: 'full-push-runway',
        label: 'Runway',
        expected: scenario => scenario.runway,
        alternatives: scenario => [scenario.runway.replace(/^0/, ''), scenario.runwayWords],
        width: 'sm'
      },
      {
        key: 'full-push-qnh',
        label: 'QNH',
        expected: scenario => scenario.qnh.toString(),
        alternatives: scenario => [`QNH ${scenario.qnh}`, scenario.qnhWords],
        width: 'sm'
      },
      {
        key: 'full-push-callsign',
        label: 'Callsign',
        expected: scenario => scenario.radioCall,
        alternatives: scenario => [
          scenario.radioCall,
          `${scenario.airlineCall} ${scenario.flightNumber}`,
          scenario.callsign
        ],
        width: 'lg'
      }
    ],
    readback: [
      { type: 'text', text: 'Push and start approved, facing runway ' },
      { type: 'field', key: 'full-push-runway', width: 'sm' },
      { type: 'text', text: ', QNH ' },
      { type: 'field', key: 'full-push-qnh', width: 'sm' },
      { type: 'text', text: ', ' },
      { type: 'field', key: 'full-push-callsign', width: 'lg' }
    ],
    defaultFrequency: 'GND',
    phrase: scenario => `${scenario.radioCall}, push and start approved, facing runway ${scenario.runway}. QNH ${scenario.qnh}.`,
    info: scenario => [
      `Stand: ${scenario.stand}`,
      `Ground frequency: ${scenario.groundFreq} (${scenario.frequencyWords.GND})`
    ],
    generate: makeFullFlightGenerator()
  },
  {
    id: 'full-taxi',
    title: 'Taxi Clearance',
    desc: 'Read back the taxi clearance on the same scenario',
    keywords: ['Ground', 'Taxi', 'Flow'],
    hints: [
      'Repeat the runway and full taxi route, including the hold short.'
    ],
    fields: [
      {
        key: 'full-taxi-runway',
        label: 'Runway',
        expected: scenario => scenario.runway,
        alternatives: scenario => [scenario.runway.replace(/^0/, ''), scenario.runwayWords],
        width: 'sm'
      },
      {
        key: 'full-taxi-route',
        label: 'Route',
        expected: scenario => scenario.taxiRoute,
        alternatives: scenario => [scenario.taxiRoute, `via ${scenario.taxiRoute}`],
        width: 'lg'
      },
      {
        key: 'full-taxi-hold',
        label: 'Hold Short',
        expected: scenario => scenario.runway,
        alternatives: scenario => [scenario.runway.replace(/^0/, ''), scenario.runwayWords],
        width: 'sm'
      },
      {
        key: 'full-taxi-callsign',
        label: 'Callsign',
        expected: scenario => scenario.radioCall,
        alternatives: scenario => [
          scenario.radioCall,
          `${scenario.airlineCall} ${scenario.flightNumber}`,
          scenario.callsign
        ],
        width: 'lg'
      }
    ],
    readback: [
      { type: 'text', text: 'Taxi to runway ' },
      { type: 'field', key: 'full-taxi-runway', width: 'sm' },
      { type: 'text', text: ' via ' },
      { type: 'field', key: 'full-taxi-route', width: 'lg' },
      { type: 'text', text: ', holding short runway ' },
      { type: 'field', key: 'full-taxi-hold', width: 'sm' },
      { type: 'text', text: ', ' },
      { type: 'field', key: 'full-taxi-callsign', width: 'lg' }
    ],
    defaultFrequency: 'GND',
    phrase: scenario => `${scenario.radioCall}, taxi to runway ${scenario.runway} via ${scenario.taxiRoute}, hold short runway ${scenario.runway}.`,
    info: scenario => [
      `Taxi route: ${scenario.taxiRoute}`,
      `Hold short: runway ${scenario.runway}`
    ],
    generate: makeFullFlightGenerator()
  },
  {
    id: 'full-tower-contact',
    title: 'Tower Handoff',
    desc: 'Confirm the switch to tower when number one',
    keywords: ['Tower', 'Handoff', 'Flow'],
    hints: [
      'Read back the frequency, mention "when number one" and end with the call sign.'
    ],
    fields: [
      {
        key: 'full-tower-freq',
        label: 'Frequency',
        expected: scenario => scenario.towerFreq,
        alternatives: scenario => [
          scenario.towerFreq,
          scenario.towerFreq.replace('.', ''),
          scenario.frequencyWords.TWR
        ],
        width: 'md'
      },
      {
        key: 'full-tower-callsign',
        label: 'Callsign',
        expected: scenario => scenario.radioCall,
        alternatives: scenario => [
          scenario.radioCall,
          `${scenario.airlineCall} ${scenario.flightNumber}`,
          scenario.callsign
        ],
        width: 'lg'
      }
    ],
    readback: [
      { type: 'text', text: 'Contact tower ' },
      { type: 'field', key: 'full-tower-freq', width: 'md' },
      { type: 'text', text: ' when number one, ' },
      { type: 'field', key: 'full-tower-callsign', width: 'lg' }
    ],
    defaultFrequency: 'GND',
    phrase: scenario => `${scenario.radioCall}, contact Tower ${scenario.towerFreq} when number one.`,
    info: scenario => [
      `Tower frequency: ${scenario.towerFreq} (${scenario.frequencyWords.TWR})`
    ],
    generate: makeFullFlightGenerator()
  },
  {
    id: 'full-lineup',
    title: 'Line Up and Wait',
    desc: 'Acknowledge the line-up clearance',
    keywords: ['Tower', 'Line Up', 'Flow'],
    hints: [
      'Repeat the runway and add "line up and wait".'
    ],
    fields: [
      {
        key: 'full-lineup-runway',
        label: 'Runway',
        expected: scenario => scenario.runway,
        alternatives: scenario => [scenario.runway.replace(/^0/, ''), scenario.runwayWords],
        width: 'sm'
      },
      {
        key: 'full-lineup-callsign',
        label: 'Callsign',
        expected: scenario => scenario.radioCall,
        alternatives: scenario => [
          scenario.radioCall,
          `${scenario.airlineCall} ${scenario.flightNumber}`,
          scenario.callsign
        ],
        width: 'lg'
      }
    ],
    readback: [
      { type: 'text', text: 'Runway ' },
      { type: 'field', key: 'full-lineup-runway', width: 'sm' },
      { type: 'text', text: ', line up and wait, ' },
      { type: 'field', key: 'full-lineup-callsign', width: 'lg' }
    ],
    defaultFrequency: 'TWR',
    phrase: scenario => `${scenario.radioCall}, line up and wait runway ${scenario.runway}.`,
    info: scenario => [
      `Tower: ${scenario.towerFreq} (${scenario.frequencyWords.TWR})`,
      `Line-up: runway ${scenario.runway}`
    ],
    generate: makeFullFlightGenerator()
  },
  {
    id: 'full-takeoff',
    title: 'Takeoff Clearance',
    desc: 'Acknowledge the takeoff clearance',
    keywords: ['Tower', 'Departure', 'Flow'],
    hints: [
      'Order: runway – cleared for takeoff – call sign.'
    ],
    fields: [
      {
        key: 'full-tko-runway',
        label: 'Runway',
        expected: scenario => scenario.runway,
        alternatives: scenario => [scenario.runway.replace(/^0/, ''), scenario.runwayWords],
        width: 'sm'
      },
      {
        key: 'full-tko-callsign',
        label: 'Callsign',
        expected: scenario => scenario.radioCall,
        alternatives: scenario => [
          scenario.radioCall,
          `${scenario.airlineCall} ${scenario.flightNumber}`,
          scenario.callsign
        ],
        width: 'lg'
      }
    ],
    readback: [
      { type: 'text', text: 'Runway ' },
      { type: 'field', key: 'full-tko-runway', width: 'sm' },
      { type: 'text', text: ', cleared for takeoff, ' },
      { type: 'field', key: 'full-tko-callsign', width: 'lg' }
    ],
    defaultFrequency: 'TWR',
    phrase: scenario => `${scenario.radioCall}, wind ${scenario.windWords}, runway ${scenario.runway}, cleared for takeoff.`,
    info: scenario => [
      `Wind: ${scenario.wind} (${scenario.windWords})`
    ],
    generate: makeFullFlightGenerator()
  },
  {
    id: 'full-departure-handoff',
    title: 'Handoff to Departure',
    desc: 'Switch to departure after takeoff',
    keywords: ['Departure', 'Handoff', 'Flow'],
    hints: [
      'Read back the frequency exactly and include your call sign.'
    ],
    fields: [
      {
        key: 'full-dep-freq',
        label: 'Frequency',
        expected: scenario => scenario.departureFreq,
        alternatives: scenario => [
          scenario.departureFreq,
          scenario.departureFreq.replace('.', ''),
          scenario.frequencyWords.DEP
        ],
        width: 'md'
      },
      {
        key: 'full-dep-callsign',
        label: 'Callsign',
        expected: scenario => scenario.radioCall,
        alternatives: scenario => [
          scenario.radioCall,
          `${scenario.airlineCall} ${scenario.flightNumber}`,
          scenario.callsign
        ],
        width: 'lg'
      }
    ],
    readback: [
      { type: 'text', text: 'Contact departure ' },
      { type: 'field', key: 'full-dep-freq', width: 'md' },
      { type: 'text', text: ', ' },
      { type: 'field', key: 'full-dep-callsign', width: 'lg' }
    ],
    defaultFrequency: 'DEP',
    phrase: scenario => `${scenario.radioCall}, contact departure ${scenario.departureFreq}.`,
    info: scenario => [
      `Departure frequency: ${scenario.departureFreq} (${scenario.frequencyWords.DEP})`
    ],
    generate: makeFullFlightGenerator()
  },
  {
    id: 'full-departure-checkin',
    title: 'Departure Check-in',
    desc: 'Call departure with altitude and SID',
    keywords: ['Departure', 'Flow'],
    hints: [
      'Address departure first, then your call sign, altitude and SID.'
    ],
    fields: [
      {
        key: 'full-depcheck-callsign',
        label: 'Callsign',
        expected: scenario => scenario.radioCall,
        alternatives: scenario => [
          scenario.radioCall,
          `${scenario.airlineCall} ${scenario.flightNumber}`,
          scenario.callsign
        ],
        width: 'lg'
      },
      {
        key: 'full-depcheck-alt',
        label: 'Altitude',
        expected: scenario => scenario.altitudes.initialWords,
        alternatives: scenario => [
          scenario.altitudes.initialWords,
          scenario.altitudes.initial.toString(),
          `${scenario.altitudes.initial} feet`
        ],
        width: 'md'
      },
      {
        key: 'full-depcheck-sid',
        label: 'SID',
        expected: scenario => scenario.sid,
        width: 'lg'
      }
    ],
    readback: [
      { type: 'text', text: scenario => `${scenario.airport.city} Departure, ` },
      { type: 'field', key: 'full-depcheck-callsign', width: 'lg' },
      { type: 'text', text: ', passing ' },
      { type: 'field', key: 'full-depcheck-alt', width: 'md' },
      { type: 'text', text: ', on SID ' },
      { type: 'field', key: 'full-depcheck-sid', width: 'lg' }
    ],
    defaultFrequency: 'DEP',
    phrase: scenario => `${scenario.airport.city} Departure, ${scenario.radioCall}, passing ${scenario.altitudes.initialWords}, on SID ${scenario.sid}.`,
    info: scenario => [
      `Initial altitude: ${scenario.altitudes.initial} ft`,
      `SID: ${scenario.sid}`
    ],
    generate: makeFullFlightGenerator()
  },
  {
    id: 'full-climb',
    title: 'Climb & Direct',
    desc: 'Confirm the climb and direct instruction',
    keywords: ['Departure', 'Climb', 'Flow'],
    hints: [
      'Start with "Climb", then the altitude and any direct clearance.'
    ],
    fields: [
      {
        key: 'full-climb-alt',
        label: 'Altitude',
        expected: scenario => scenario.altitudes.climbWords,
        alternatives: scenario => [
          scenario.altitudes.climbWords,
          scenario.altitudes.climb.toString(),
          `${scenario.altitudes.climb} feet`
        ],
        width: 'md'
      },
      {
        key: 'full-climb-direct',
        label: 'Direct',
        expected: scenario => scenario.transition,
        width: 'md'
      },
      {
        key: 'full-climb-callsign',
        label: 'Callsign',
        expected: scenario => scenario.radioCall,
        alternatives: scenario => [
          scenario.radioCall,
          `${scenario.airlineCall} ${scenario.flightNumber}`,
          scenario.callsign
        ],
        width: 'lg'
      }
    ],
    readback: [
      { type: 'text', text: 'Climb ' },
      { type: 'field', key: 'full-climb-alt', width: 'md' },
      { type: 'text', text: ', direct ' },
      { type: 'field', key: 'full-climb-direct', width: 'md' },
      { type: 'text', text: ', ' },
      { type: 'field', key: 'full-climb-callsign', width: 'lg' }
    ],
    defaultFrequency: 'DEP',
    phrase: scenario => `${scenario.radioCall}, climb ${scenario.altitudes.climb} feet, proceed direct ${scenario.transition}.`,
    info: scenario => [
      `Climb altitude: ${scenario.altitudes.climb} ft (${scenario.altitudes.climbWords})`,
      `Waypoint: ${scenario.transition}`
    ],
    generate: makeFullFlightGenerator()
  },
  {
    id: 'full-descent',
    title: 'Descent Clearance',
    desc: 'Read back STAR, transition and QNH',
    keywords: ['Approach', 'Descent', 'Flow'],
    hints: [
      'Mention the STAR, transition and QNH before the call sign.'
    ],
    fields: [
      {
        key: 'full-descent-star',
        label: 'STAR',
        expected: scenario => scenario.arrivalStar,
        width: 'lg'
      },
      {
        key: 'full-descent-transition',
        label: 'Transition',
        expected: scenario => scenario.arrivalTransition,
        width: 'md'
      },
      {
        key: 'full-descent-qnh',
        label: 'QNH',
        expected: scenario => scenario.arrivalQnh.toString(),
        alternatives: scenario => [
          scenario.arrivalQnh.toString(),
          `QNH ${scenario.arrivalQnh}`,
          scenario.arrivalQnhWords
        ],
        width: 'sm'
      },
      {
        key: 'full-descent-callsign',
        label: 'Callsign',
        expected: scenario => scenario.radioCall,
        alternatives: scenario => [
          scenario.radioCall,
          `${scenario.airlineCall} ${scenario.flightNumber}`,
          scenario.callsign
        ],
        width: 'lg'
      }
    ],
    readback: [
      { type: 'text', text: 'Descend via ' },
      { type: 'field', key: 'full-descent-star', width: 'lg' },
      { type: 'text', text: ' ' },
      { type: 'field', key: 'full-descent-transition', width: 'md' },
      { type: 'text', text: ', QNH ' },
      { type: 'field', key: 'full-descent-qnh', width: 'sm' },
      { type: 'text', text: ', ' },
      { type: 'field', key: 'full-descent-callsign', width: 'lg' }
    ],
    defaultFrequency: 'APP',
    phrase: scenario => `${scenario.radioCall}, descend via ${scenario.arrivalStar} ${scenario.arrivalTransition}, QNH ${scenario.arrivalQnh}.`,
    info: scenario => [
      `STAR: ${scenario.arrivalStar}`,
      `Transition: ${scenario.arrivalTransition}`,
      `Arrival QNH: ${scenario.arrivalQnh}`
    ],
    generate: makeFullFlightGenerator()
  },
  {
    id: 'full-approach',
    title: 'Approach Clearance',
    desc: 'Confirm approach type and runway',
    keywords: ['Approach', 'Readback', 'Flow'],
    hints: [
      'Say "Cleared" followed by the approach and runway.'
    ],
    fields: [
      {
        key: 'full-app-type',
        label: 'Approach',
        expected: scenario => scenario.approach,
        width: 'lg'
      },
      {
        key: 'full-app-runway',
        label: 'Runway',
        expected: scenario => scenario.arrivalRunway,
        alternatives: scenario => [scenario.arrivalRunway.replace(/^0/, ''), scenario.arrivalRunwayWords],
        width: 'sm'
      },
      {
        key: 'full-app-callsign',
        label: 'Callsign',
        expected: scenario => scenario.radioCall,
        alternatives: scenario => [
          scenario.radioCall,
          `${scenario.airlineCall} ${scenario.flightNumber}`,
          scenario.callsign
        ],
        width: 'lg'
      }
    ],
    readback: [
      { type: 'text', text: 'Cleared ' },
      { type: 'field', key: 'full-app-type', width: 'lg' },
      { type: 'text', text: ' approach runway ' },
      { type: 'field', key: 'full-app-runway', width: 'sm' },
      { type: 'text', text: ', ' },
      { type: 'field', key: 'full-app-callsign', width: 'lg' }
    ],
    defaultFrequency: 'APP',
    phrase: scenario => `${scenario.radioCall}, cleared ${scenario.approach} approach runway ${scenario.arrivalRunway}, report established.`,
    info: scenario => [
      `Approach: ${scenario.approach}`,
      `Runway: ${scenario.arrivalRunway} (${scenario.arrivalRunwayWords})`
    ],
    generate: makeFullFlightGenerator()
  },
  {
    id: 'full-landing',
    title: 'Landing Clearance',
    desc: 'Confirm the landing clearance',
    keywords: ['Tower', 'Landing', 'Flow'],
    hints: [
      'Lead with the runway, then "cleared to land".'
    ],
    fields: [
      {
        key: 'full-landing-runway',
        label: 'Runway',
        expected: scenario => scenario.arrivalRunway,
        alternatives: scenario => [scenario.arrivalRunway.replace(/^0/, ''), scenario.arrivalRunwayWords],
        width: 'sm'
      },
      {
        key: 'full-landing-callsign',
        label: 'Callsign',
        expected: scenario => scenario.radioCall,
        alternatives: scenario => [
          scenario.radioCall,
          `${scenario.airlineCall} ${scenario.flightNumber}`,
          scenario.callsign
        ],
        width: 'lg'
      }
    ],
    readback: [
      { type: 'text', text: 'Runway ' },
      { type: 'field', key: 'full-landing-runway', width: 'sm' },
      { type: 'text', text: ', cleared to land, ' },
      { type: 'field', key: 'full-landing-callsign', width: 'lg' }
    ],
    defaultFrequency: 'TWR',
    phrase: scenario => `${scenario.radioCall}, wind ${scenario.arrivalWindWords}, runway ${scenario.arrivalRunway} cleared to land.`,
    info: scenario => [
      `Wind: ${scenario.arrivalWind} (${scenario.arrivalWindWords})`
    ],
    generate: makeFullFlightGenerator()
  },
  {
    id: 'full-taxi-in',
    title: 'Taxi-In Clearance',
    desc: 'Read back taxi instructions to the stand',
    keywords: ['Ground', 'Taxi', 'Arrival'],
    hints: [
      'Repeat the stand and full route, end with the call sign.'
    ],
    fields: [
      {
        key: 'full-taxiin-stand',
        label: 'Stand',
        expected: scenario => scenario.arrivalStand,
        width: 'sm'
      },
      {
        key: 'full-taxiin-route',
        label: 'Route',
        expected: scenario => scenario.arrivalTaxiRoute,
        alternatives: scenario => [scenario.arrivalTaxiRoute, `via ${scenario.arrivalTaxiRoute}`],
        width: 'lg'
      },
      {
        key: 'full-taxiin-callsign',
        label: 'Callsign',
        expected: scenario => scenario.radioCall,
        alternatives: scenario => [
          scenario.radioCall,
          `${scenario.airlineCall} ${scenario.flightNumber}`,
          scenario.callsign
        ],
        width: 'lg'
      }
    ],
    readback: [
      { type: 'text', text: 'Taxi to stand ' },
      { type: 'field', key: 'full-taxiin-stand', width: 'sm' },
      { type: 'text', text: ' via ' },
      { type: 'field', key: 'full-taxiin-route', width: 'lg' },
      { type: 'text', text: ', ' },
      { type: 'field', key: 'full-taxiin-callsign', width: 'lg' }
    ],
    defaultFrequency: 'GND',
    phrase: scenario => `${scenario.radioCall}, taxi to stand ${scenario.arrivalStand} via ${scenario.arrivalTaxiRoute}.`,
    info: scenario => [
      `Stand: ${scenario.arrivalStand}`,
      `Taxi route: ${scenario.arrivalTaxiRoute}`
    ],
    generate: makeFullFlightGenerator()
  }
]

export const learnModules: ModuleDef[] = [
  {
    id: 'normalize',
    title: 'Fundamentals · Basics',
    subtitle: 'Alphabet, Call Signs, ATIS & METAR',
    art: '/img/learn/modules/img14.jpeg',
    lessons: fundamentalsLessons
  },
  {
    id: 'arc',
    title: 'Readbacks · Mandatory Acknowledgements',
    subtitle: 'Clearances, taxi, approach & landing',
    art: '/img/learn/modules/img11.jpeg',
    lessons: readbackLessons
  },
  {
    id: 'decision-tree',
    title: 'ATC · Advanced Calls',
    subtitle: 'Requests, contingencies & interrupts',
    art: '/img/learn/modules/img10.jpeg',
    lessons: decisionTreeLessons
  },
  {
    id: 'full-flight',
    title: 'Full Flight · Gate to Gate',
    subtitle: 'One linked scenario from clearance to taxi-in',
<<<<<<< HEAD
    art: '/img/learn/modules/img12.jpeg',
    lessons: fullFlightLessons
=======
    art: '/img/learn/modules/img6.jpeg',
    lessons: fullFlightLessons,
    meta: {
      flightPlan: true,
      briefingArt: '/img/learn/missions/full-flight/briefing-hero.png'
    }
>>>>>>> 188d1016
  }
]

export default learnModules<|MERGE_RESOLUTION|>--- conflicted
+++ resolved
@@ -2962,17 +2962,14 @@
     id: 'full-flight',
     title: 'Full Flight · Gate to Gate',
     subtitle: 'One linked scenario from clearance to taxi-in',
-<<<<<<< HEAD
-    art: '/img/learn/modules/img12.jpeg',
-    lessons: fullFlightLessons
-=======
     art: '/img/learn/modules/img6.jpeg',
     lessons: fullFlightLessons,
     meta: {
       flightPlan: true,
       briefingArt: '/img/learn/missions/full-flight/briefing-hero.png'
     }
->>>>>>> 188d1016
+    art: '/img/learn/modules/img12.jpeg',
+    lessons: fullFlightLessons
   }
 ]
 
