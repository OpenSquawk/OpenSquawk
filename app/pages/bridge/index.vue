<template>
  <div class="relative min-h-screen bg-[#0B1020] text-white">
    <Transition name="fade">
      <div
          v-if="showNotice"
          class="fixed inset-0 z-50 flex items-center justify-center bg-black/75 px-4 sm:px-6"
          role="dialog"
          aria-modal="true"
          aria-labelledby="bridge-notice-title"
      >
        <div
            class="relative w-full max-w-4xl overflow-hidden rounded-[32px] border border-white/10 bg-[#0E1630]/95 px-6 py-8 shadow-[0_30px_100px_rgba(5,10,35,0.65)] sm:px-10 sm:py-12">
          <div
              class="pointer-events-none absolute -left-20 top-1/2 h-72 w-72 -translate-y-1/2 rounded-full bg-[#16BBD7]/20 blur-3xl"/>
          <div class="pointer-events-none absolute -right-10 -top-24 h-64 w-64 rounded-full bg-[#7B4DFF]/20 blur-3xl"/>
          <button
              type="button"
              class="absolute right-5 top-5 inline-flex h-10 w-10 items-center justify-center rounded-full border border-white/15 bg-white/5 text-white/70 transition hover:border-white/25 hover:bg-white/10"
              @click="showNotice = false"
              aria-label="Close notice"
          >
            <v-icon icon="mdi-close" class="h-5 w-5"/>
          </button>

          <div class="relative flex flex-col gap-8 lg:flex-row lg:items-center lg:gap-12">
            <div class="flex flex-col gap-6">
              <span
                  class="inline-flex items-center gap-2 self-start rounded-full border border-white/10 bg-white/5 px-4 py-2 text-xs font-semibold uppercase tracking-[0.35em] text-[#84E8F6]">
                <span class="h-1.5 w-1.5 rounded-full bg-[#16BBD7] shadow-[0_0_10px_rgba(22,187,215,0.9)]"/>
                Heads up
              </span>
              <h2 id="bridge-notice-title" class="text-3xl font-semibold leading-tight sm:text-4xl">
                Live ATC is still in the works
              </h2>
<<<<<<< HEAD
              <nuxt-img src="/img/bridge/hangar_sleeping.jpeg" alt="Bridge app screenshot" style="aspect-ratio: 2.7/1;object-fit: cover" class="rounded-2xl border border-white/10 shadow-[0_20px_60px_rgba(4,8,24,0.45)]"/>
=======
              <NuxtImg src="/img/bridge/hangar_sleeping.jpeg" alt="Bridge app screenshot" style="aspect-ratio: 2.7/1;object-fit: cover" class="rounded-2xl border border-white/10 shadow-[0_20px_60px_rgba(4,8,24,0.45)]" format="webp" />
>>>>>>> a0d89a8b
              <p class="text-sm text-white/75 sm:text-base">
                We&rsquo;re actively building this part of the Bridge experience. There isn&rsquo;t a hosted version
                yet, but we&rsquo;re lining everything up for launch in the coming weeks and months.
              </p>

            </div>


          </div>
          <div class="flex gap-6 mt-6 justify-between flex-col sm:flex-row sm:items-center">
            <NuxtLink
                to="/classroom"
                class="btn primary flex flex-none items-center justify-center gap-2 rounded-2xl border border-white/15 bg-white/5 px-4 py-3 text-sm font-semibold text-white transition"
            >
              <v-icon icon="mdi-arrow-left" class="h-5 w-5"/>
              Back to the Classroom
            </NuxtLink>

            <button
                type="button"
                @click="showNotice = false"
                class=" btn secondary flex flex-none items-center justify-center gap-2 rounded-2xl border border-white/15 bg-white/5 px-4 py-3 text-sm font-semibold text-white/80 transition hover:border-white/25 hover:bg-white/10"
            >
              Continue anyway
              <v-icon icon="mdi-arrow-right" class="h-5 w-5"/>
            </button>
          </div>

        </div>
      </div>
    </Transition>
    <div
        class="pointer-events-none absolute inset-0 bg-[radial-gradient(circle_at_top,_rgba(22,187,215,0.15),transparent_55%)]"/>
    <div
        class="pointer-events-none absolute inset-0 bg-[radial-gradient(circle_at_bottom,_rgba(41,45,59,0.4),transparent_65%)]"/>

    <main class="relative mx-auto w-full max-w-4xl px-5 py-12 sm:px-7 lg:px-10">
      <nav class="flex flex-col gap-3 sm:flex-row sm:items-center sm:justify-between">
        <NuxtLink
            to="/"
            class="inline-flex w-full items-center justify-center gap-2 rounded-2xl border border-white/10 bg-white/5 px-4 py-2 text-sm font-medium text-white transition hover:border-white/20 hover:bg-white/10 sm:w-auto"
        >
          <span aria-hidden="true">←</span>
          Back to opensquawk.de
        </NuxtLink>
        <NuxtLink
            to="/bridge/connect"
            class="inline-flex w-full items-center justify-center gap-2 rounded-2xl px-4 py-2 text-sm font-semibold text-white transition sm:w-auto hover:bg-white/5 ">
          <v-icon icon="mdi-link" class="h-5 w-5"/>
          Link a token
        </NuxtLink>
      </nav>

      <div
          class="mt-10 overflow-hidden rounded-3xl border border-white/10"
          style="aspect-ratio: 2.5 / 1;"
      >
        <div
            class="h-full w-full bg-cover bg-center"
            style="background-image: url('/img/bridge/goldengate_angle.jpeg');"
        />
      </div>

      <header class="mt-10 space-y-5 text-center sm:text-left">
        <p class="text-xs font-semibold uppercase tracking-[0.45em] text-[#16BBD7]">OpenSquawk Bridge</p>
        <h1 class="text-3xl font-semibold sm:text-4xl">Your simulator, connected in under a minute.</h1>
        <p class="mx-auto max-w-2xl text-sm text-white/70 sm:mx-0">
          Download the Bridge for your sim, sign in once, and let the desktop app keep your flights in sync.
        </p>
      </header>

      <section class="mt-14 space-y-4">
        <div class="space-y-2 text-center sm:text-left">
          <h2 class="text-2xl font-semibold">Choose your simulator</h2>
        </div>
        <div class="grid gap-4 sm:grid-cols-2 items-center justify-center">
          <article
              v-for="item in downloads"
              :key="item.id"
              class="flex h-full flex-col justify-between rounded-3xl border border-white/10 bg-[#111832]/80 p-6 shadow-[0_20px_60px_rgba(4,8,24,0.45)] transition hover:border-white/20 hover:shadow-[0_28px_75px_rgba(4,8,24,0.55)]"
          >
            <div class="space-y-4">
              <div class="flex items-center gap-3">
                <span class="flex h-11 w-11 items-center justify-center rounded-2xl bg-white/5 text-[#16BBD7]">
                  <v-icon :icon="item.icon" class="h-6 w-6"/>
                </span>
                <div>
                  <span
                      class="inline-flex items-center gap-2 rounded-full px-3 py-1 text-[11px] uppercase tracking-[0.32em]"
                      :class="item.badgeClass"
                  >
                    {{ item.status }}
                  </span>
                  <h3 class="mt-2 text-lg font-semibold">{{ item.title }}</h3>
                </div>
              </div>
              <p class="text-sm text-white/70">{{ item.description }}</p>
            </div>
            <div class="mt-6">
              <a
                  v-if="item.state === 'ready'"
                  :href="item.href"
                  target="_blank"
                  rel="noopener"
                  class="inline-flex w-full items-center justify-center gap-2 rounded-2xl bg-[#16BBD7] px-4 py-3 text-sm font-semibold text-[#0B1020] transition hover:bg-[#13a7c4] focus:outline-none focus-visible:ring-2 focus-visible:ring-[#72d9ea]"
              >
                <v-icon icon="mdi-download" class="h-5 w-5"/>
                Download
              </a>
              <a
                  v-else-if="item.state === 'preview'"
                  :href="item.href"
                  target="_blank"
                  rel="noopener"
                  class="inline-flex w-full items-center justify-center gap-2 rounded-2xl bg-[#F59E0B] px-4 py-3 text-sm font-semibold text-[#0B1020] transition hover:bg-[#d98606] focus:outline-none focus-visible:ring-2 focus-visible:ring-[#FDE68A]/70"
              >
                <v-icon icon="mdi-flask-outline" class="h-5 w-5"/>
                Developer preview
              </a>
              <button
                  v-else-if="item.state === 'in-development'"
                  type="button"
                  disabled
                  class="inline-flex w-full items-center justify-center gap-2 rounded-2xl border border-white/15 bg-white/5 px-4 py-3 text-sm font-semibold text-white/70 opacity-80"
              >
                <v-icon icon="mdi-progress-clock" class="h-5 w-5"/>
                In development
              </button>
              <button
                  v-else
                  type="button"
                  disabled
                  class="inline-flex w-full items-center justify-center gap-2 rounded-2xl border border-white/15 bg-white/5 px-4 py-3 text-sm font-semibold text-white/65 opacity-80 cursor-default"
              >
                <v-icon icon="mdi-clock-outline" class="h-5 w-5"/>
                Coming soon
              </button>
            </div>
          </article>
        </div>
      </section>

      <section class="mt-16 space-y-6">
        <div class="space-y-2 text-center sm:text-left">
          <h2 class="text-2xl font-semibold">How linking works</h2>
          <p class="text-sm text-white/65">The Bridge walks you through these steps automatically.</p>
        </div>
        <div class="grid gap-4 sm:grid-cols-3">
          <article
              v-for="step in steps"
              :key="step.id"
              class="rounded-3xl border border-white/10 bg-[#111832]/80 p-6 text-left shadow-[0_20px_60px_rgba(4,8,24,0.45)]"
          >
            <span class="flex h-11 w-11 items-center justify-center rounded-2xl bg-white/5 text-[#16BBD7]">
              <v-icon :icon="step.icon" class="h-6 w-6"/>
            </span>
            <p class="mt-4 text-base font-semibold">{{ step.title }}</p>
            <p class="mt-2 text-sm text-white/70">{{ step.description }}</p>
          </article>
        </div>
      </section>

      <section class="mt-16 grid gap-4 sm:grid-cols-2">
        <div class="rounded-3xl border border-white/10 bg-[#111832]/80 p-6 shadow-[0_18px_55px_rgba(4,8,24,0.45)]">
          <h2 class="text-xl font-semibold">Requirements</h2>
          <ul class="mt-4 space-y-3 text-sm text-white/70">
            <li class="flex items-center gap-3">
              <span class="h-2 w-2 rounded-full bg-[#16BBD7] shadow-[0_0_12px_rgba(22,187,215,0.85)]"/>
              Windows 10/11 (64-bit)
            </li>
            <li class="flex items-center gap-3">
              <span class="h-2 w-2 rounded-full bg-[#16BBD7] shadow-[0_0_12px_rgba(22,187,215,0.85)]"/>
              .NET 8 Desktop Runtime
            </li>
            <li class="flex items-center gap-3">
              <span class="h-2 w-2 rounded-full bg-[#16BBD7] shadow-[0_0_12px_rgba(22,187,215,0.85)]"/>
              Active OpenSquawk membership
            </li>
            <li class="flex items-center gap-3">
              <span class="h-2 w-2 rounded-full bg-[#16BBD7] shadow-[0_0_12px_rgba(22,187,215,0.85)]"/>
              Reliable internet connection
            </li>
          </ul>
        </div>
        <div class="rounded-3xl border border-white/10 bg-[#111832]/80 p-6 shadow-[0_18px_55px_rgba(4,8,24,0.45)]">
          <h2 class="text-xl font-semibold">Need help?</h2>
          <p class="mt-3 text-sm text-white/70">
            Email
            <a href="mailto:info@opensquawk.de"
               class="font-medium text-[#16BBD7] underline decoration-dotted underline-offset-4">info@opensquawk.de</a>
            and we&rsquo;ll get you connected.
          </p>
          <div class="mt-6 rounded-2xl border border-[#16BBD7]/30 bg-[#16BBD7]/10 px-5 py-4 text-sm text-white/75">
            <p class="font-semibold text-[#16BBD7]">Tip</p>
            <p class="mt-1">Leave the Bridge running. It wakes up with your sim and keeps sending status updates
              automatically.</p>
          </div>
        </div>
      </section>
    </main>
  </div>
</template>

<script setup lang="ts">
import {ref} from 'vue'
import {useHead} from '#imports'

useHead({title: 'Bridge Downloads · OpenSquawk'})

const showNotice = ref(true)

const downloads = [
  {
    id: 'msfs2020',
    title: 'Microsoft Flight Simulator 2020',
    description: 'One-click installer for the current simulator with live status built in.',
    status: 'In development',
    badgeClass: 'bg-[#F59E0B]/15 text-[#F59E0B]',
    state: 'preview',
    href: 'https://github.com/itsrubberduck/OpenSquawk-MSFS-Bridge/',
    icon: 'mdi-microsoft',
  },
  {
    id: 'msfs2024',
    title: 'Microsoft Flight Simulator 2024',
    description: 'We’re updating the Bridge for the new sim launch. Watch this space.',
    status: 'Planned',
    badgeClass: 'bg-white/10 text-white/55',
    state: 'planned',
    href: '#',
    icon: 'mdi-microsoft',
  },
  {
    id: 'flightgear',
    title: 'FlightGear',
    description: 'Our open-source bridge launches on Linux first, followed by macOS and Windows.',
    status: 'Planned',
    badgeClass: 'bg-white/10 text-white/55',
    state: 'planned',
    href: '#',
    icon: 'mdi-git',
  },
  {
    id: 'xplane',
    title: 'X-Plane 12',
    description: 'The same guided setup is coming to X-Plane later this year.',
    status: 'Planned',
    badgeClass: 'bg-white/10 text-white/55',
    state: 'planned',
    href: '#',
    icon: 'mdi-airplane',
  },
]

const steps = [
  {
    id: 1,
    title: 'Start the Bridge app',
    description: 'Launch the desktop Bridge. It drops a secure code and opens this page for you.',
    icon: 'mdi-desktop-mac',
  },
  {
    id: 2,
    title: 'Sign in & confirm',
    description: 'Log in with your OpenSquawk account and link the code in a single tap.',
    icon: 'mdi-account-check',
  },
  {
    id: 3,
    title: 'Fly like normal',
    description: 'Head back to the sim. The Bridge keeps your flights and status in sync automatically.',
    icon: 'mdi-airplane-takeoff',
  },
]
</script>

<style scoped>
code {
  font-family: 'JetBrains Mono', 'Fira Code', monospace;
}

.fade-enter-active,
.fade-leave-active {
  transition: opacity 0.2s ease;
}

.fade-enter-from,
.fade-leave-to {
  opacity: 0;
}
</style><|MERGE_RESOLUTION|>--- conflicted
+++ resolved
@@ -32,11 +32,7 @@
               <h2 id="bridge-notice-title" class="text-3xl font-semibold leading-tight sm:text-4xl">
                 Live ATC is still in the works
               </h2>
-<<<<<<< HEAD
-              <nuxt-img src="/img/bridge/hangar_sleeping.jpeg" alt="Bridge app screenshot" style="aspect-ratio: 2.7/1;object-fit: cover" class="rounded-2xl border border-white/10 shadow-[0_20px_60px_rgba(4,8,24,0.45)]"/>
-=======
               <NuxtImg src="/img/bridge/hangar_sleeping.jpeg" alt="Bridge app screenshot" style="aspect-ratio: 2.7/1;object-fit: cover" class="rounded-2xl border border-white/10 shadow-[0_20px_60px_rgba(4,8,24,0.45)]" format="webp" />
->>>>>>> a0d89a8b
               <p class="text-sm text-white/75 sm:text-base">
                 We&rsquo;re actively building this part of the Bridge experience. There isn&rsquo;t a hosted version
                 yet, but we&rsquo;re lining everything up for launch in the coming weeks and months.
