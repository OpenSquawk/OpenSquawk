--- conflicted
+++ resolved
@@ -4667,10 +4667,6 @@
     --lesson-track-offset: -12px;
   }
 
-<<<<<<< HEAD
-  .module-overview:hover,
-  .module-overview:focus-within {
-=======
   .module-overview-toggle {
     display: inline-flex;
   }
@@ -4678,7 +4674,6 @@
   .module-overview:hover,
   .module-overview:focus-within,
   .module-overview.is-expanded {
->>>>>>> bfcb42b1
     --module-overview-gap: 28px;
     --lesson-track-max-height: 400px;
     --lesson-track-opacity: 1;
