--- conflicted
+++ resolved
@@ -10,11 +10,7 @@
           </button>
           <span class="brand">OpenSquawk</span>
           <span class="sep">|</span>
-<<<<<<< HEAD
-          <span class="mode">Training</span>
-=======
           <span class="mode">Training Hub</span>
->>>>>>> c18568f1
         </div>
 
         <div class="hud-right">
@@ -24,20 +20,8 @@
           <!-- Quick ATC: Voice & Level -->
           <div class="chip inline">
             <v-icon size="16" class="text-accent">mdi-radio-handheld</v-icon>
-            <span class="ml-1">Level {{ cfg.radioLevel }}</span>
-            <input type="range" min="1" max="5" step="1" v-model.number="cfg.radioLevel" aria-label="Radio level"/>
-          </div>
-          <div class="chip inline">
-            <v-icon size="16" class="text-accent">mdi-speedometer</v-icon>
-            <span class="ml-1">Speed {{ cfg.audioSpeed.toFixed(1) }}x</span>
-            <input
-                type="range"
-                min="0.7"
-                max="1.3"
-                step="0.1"
-                v-model.number="cfg.audioSpeed"
-                aria-label="ATC audio speed"
-            />
+            <span class="ml-1">L {{ cfg.radioLevel }}</span>
+            <input type="range" min="1" max="5" step="1" v-model.number="cfg.radioLevel"/>
           </div>
 
           <button class="btn ghost" @click="panel='progress'">
@@ -65,20 +49,12 @@
         <div class="panel hero-panel" :style="worldTiltStyle" @mousemove="tilt">
           <div class="hero-left">
             <div class="eyebrow">ALPHA BUILD · TRAINING</div>
-<<<<<<< HEAD
-            <h1 class="h1">ATC Training World</h1>
-=======
             <h1 class="h1">ATC Learning Hub</h1>
->>>>>>> c18568f1
             <p class="muted">Guided paths · missions · XP · badges. Stored locally.</p>
             <div class="actions">
               <button class="btn primary" @click="panel='hub'">
                 <v-icon>mdi-play</v-icon>
-<<<<<<< HEAD
-                Start Training
-=======
                 Start training
->>>>>>> c18568f1
               </button>
               <button class="btn ghost" @click="panel='progress'">
                 <v-icon>mdi-progress-check</v-icon>
@@ -122,11 +98,7 @@
     <main v-if="panel==='hub'" class="container" role="main">
       <div class="hub-head">
         <h2 class="h2">Mission Hub</h2>
-<<<<<<< HEAD
-        <div class="muted">Start with the ICAO alphabet & numbers, then basics, ground, and beyond.</div>
-=======
         <div class="muted">Start with the ICAO alphabet & numbers, then basics, ground, and more.</div>
->>>>>>> c18568f1
       </div>
 
       <div class="tiles">
@@ -195,11 +167,7 @@
               <v-icon size="18">mdi-headset</v-icon>
               {{ l.title }}
             </div>
-<<<<<<< HEAD
-            <div class="chip" :class="{ ok: bestScore(current.id,l.id)>=80 }">
-=======
               <div class="chip" :class="{ ok: bestScore(current.id,l.id)>=80 }">
->>>>>>> c18568f1
               {{ bestScore(current.id, l.id) ? bestScore(current.id, l.id) + '%' : 'new' }}
             </div>
           </div>
@@ -256,11 +224,7 @@
                   {{ targetPhrase }}
                 </div>
                 <div v-if="audioContentHidden" class="audio-note muted small">
-<<<<<<< HEAD
-                  Audio Challenge active – listen first.
-=======
                   Audio challenge active – listen first.
->>>>>>> c18568f1
                 </div>
               </div>
               <div class="row wrap">
@@ -281,11 +245,7 @@
                     @click="revealAudioContent"
                 >
                   <v-icon size="16">mdi-eye</v-icon>
-<<<<<<< HEAD
-                  Show
-=======
                   Reveal text
->>>>>>> c18568f1
                 </button>
                 <button class="btn ghost mini" type="button" @click="rollScenario(true)">
                   <v-icon size="16">mdi-dice-5</v-icon>
@@ -312,11 +272,7 @@
         </div>
 
         <div class="col">
-<<<<<<< HEAD
-          <div class="label">Your Readback</div>
-=======
           <div class="label">Your readback</div>
->>>>>>> c18568f1
           <div class="panel readback-panel">
             <div class="cloze">
               <template v-for="(segment, idx) in activeLesson.readback" :key="segment.type === 'field' ? `f-${segment.key}` : `t-${idx}`">
@@ -338,7 +294,7 @@
                   <v-icon v-if="fieldPass(segment.key)" size="16" class="blank-status ok">mdi-check</v-icon>
                   <v-icon v-else-if="fieldHasAnswer(segment.key)" size="16" class="blank-status warn">mdi-alert</v-icon>
                   <small v-if="result" class="blank-feedback">
-                    Expected: {{ fieldExpectedValue(segment.key) }}
+                    Soll: {{ fieldExpectedValue(segment.key) }}
                   </small>
                 </label>
               </template>
@@ -355,20 +311,7 @@
             </button>
             <button class="btn ghost" type="button" @click="fillSolution">
               <v-icon size="18">mdi-auto-fix</v-icon>
-<<<<<<< HEAD
-              Autofill
-            </button>
-            <button
-                v-if="result"
-                class="btn soft"
-                type="button"
-                @click="goToNextLesson"
-            >
-              <v-icon size="18">mdi-arrow-right-bold</v-icon>
-              {{ nextLesson ? 'Next Lesson' : 'Back to Hub' }}
-=======
               Auto-fill
->>>>>>> c18568f1
             </button>
           </div>
           <div v-if="result" class="score">
@@ -390,11 +333,7 @@
 
     <!-- PROGRESS -->
     <section v-if="panel==='progress'" class="container" aria-label="Progress">
-<<<<<<< HEAD
-      <h2 class="h2">Overall Progress</h2>
-=======
       <h2 class="h2">Overall progress</h2>
->>>>>>> c18568f1
       <div class="progress-grid">
         <div v-for="m in modules" :key="m.id" class="panel">
           <div class="row between">
@@ -414,35 +353,21 @@
     <!-- SETTINGS DIALOG -->
     <v-dialog v-model="showSettings" max-width="720">
       <div class="panel dialog">
-<<<<<<< HEAD
-        <h3 class="h3">ATC Settings</h3>
-=======
         <h3 class="h3">ATC settings</h3>
->>>>>>> c18568f1
 
         <div class="settings">
           <div class="set-row">
             <div class="set-info">
-<<<<<<< HEAD
-              <span>Browser-TTS (Web Speech)</span>
-              <small class="muted">Works offline, starts faster, and saves our API calls.</small>
-=======
               <span>Browser TTS (Web Speech)</span>
               <small class="muted">Runs offline, starts faster, and saves our API calls.</small>
->>>>>>> c18568f1
             </div>
             <v-switch v-model="cfg.tts" color="cyan" hide-details inset/>
           </div>
 
           <div class="set-row">
             <div class="set-info">
-<<<<<<< HEAD
-              <span>Audio Challenge</span>
-              <small class="muted">Hides target text & details until you reveal them manually.</small>
-=======
               <span>Audio challenge</span>
               <small class="muted">Hides target text & info until you reveal it manually.</small>
->>>>>>> c18568f1
             </div>
             <v-switch v-model="cfg.audioChallenge" color="cyan" hide-details inset/>
           </div>
@@ -450,21 +375,6 @@
           <div class="set-row">
             <span>Radio level (1..5)</span>
             <v-slider v-model="cfg.radioLevel" :min="1" :max="5" :step="1" color="cyan" thumb-label/>
-          </div>
-
-          <div class="set-row">
-            <div class="set-info">
-              <span>ATC audio speed</span>
-              <small class="muted">Fine-tune the playback speed for ATC voice lines.</small>
-            </div>
-            <v-slider
-                v-model="cfg.audioSpeed"
-                :min="0.7"
-                :max="1.3"
-                :step="0.1"
-                color="cyan"
-                thumb-label
-            />
           </div>
 
           <div class="set-row">
@@ -1108,13 +1018,8 @@
         desc: 'Spell letters and digits clearly',
         keywords: ['Alphabet', 'Numbers', 'Normalize'],
         hints: [
-<<<<<<< HEAD
-          'Spell each letter with the ICAO name (e.g. Delta, Lima, Hotel).',
-          'Digits on the radio: tree, fower, fife, niner.'
-=======
           'Spell each letter with its ICAO name (e.g. Delta, Lima, Hotel).',
           'Use ATC numbers: tree, fower, fife, niner.'
->>>>>>> c18568f1
         ],
         fields: [
           {
@@ -1127,11 +1032,7 @@
           },
           {
             key: 'digits',
-<<<<<<< HEAD
-            label: 'Digits',
-=======
             label: 'Numbers',
->>>>>>> c18568f1
             expected: scenario => scenario.flightNumberWords,
             placeholder: 'one two three',
             width: 'lg',
@@ -1139,11 +1040,7 @@
           }
         ],
         readback: [
-<<<<<<< HEAD
-          { type: 'text', text: 'Callsign: ' },
-=======
           { type: 'text', text: 'Call sign: ' },
->>>>>>> c18568f1
           { type: 'field', key: 'letters', width: 'lg' },
           { type: 'text', text: ' · ' },
           { type: 'field', key: 'digits', width: 'md' }
@@ -1151,34 +1048,20 @@
         defaultFrequency: 'DEL',
         phrase: scenario => `${scenario.callsignNato} ${scenario.flightNumberWords}`,
         info: scenario => [
-<<<<<<< HEAD
-          `Registration: ${scenario.callsign}`,
-          `Airline call: ${scenario.radioCall}`,
-          `ICAO: ${scenario.callsignNato}`,
-=======
           `Callsign: ${scenario.callsign}`,
           `Radio call: ${scenario.radioCall}`,
           `ICAO spelling: ${scenario.callsignNato}`,
->>>>>>> c18568f1
           `Flight number spoken: ${scenario.flightNumberWords}`
         ],
         generate: createBaseScenario
       },
       {
         id: 'atis',
-<<<<<<< HEAD
-        title: 'Understand ATIS',
-        desc: 'Extract the identifier and core data from the ATIS',
-        keywords: ['ATIS', 'Weather'],
-        hints: [
-          'Remember the ATIS designator as a single letter.',
-=======
         title: 'Understand the ATIS',
         desc: 'Extract the identifier and key data from the ATIS',
         keywords: ['ATIS', 'Weather'],
         hints: [
           'Remember the ATIS identifier as a single letter.',
->>>>>>> c18568f1
           'Order: runway – wind – visibility – temperature – dew point – QNH.'
         ],
         fields: [
@@ -1261,33 +1144,19 @@
         defaultFrequency: 'ATIS',
         phrase: scenario => scenario.atisText,
         info: () => [
-<<<<<<< HEAD
-          'Take note of the designator, runway, wind, visibility, temperature, dew point, and QNH.',
-          'Visibility: four digits or 9999 for ≥10 km · QNH as a four-digit number.'
-=======
           'Note the identifier, runway, wind, visibility, temperature, dew point, and QNH.',
           'Visibility: four digits or 9999 for ≥10 km; QNH as a four-digit value.'
->>>>>>> c18568f1
         ],
         generate: createBaseScenario
       },
       {
         id: 'metar',
-<<<<<<< HEAD
-        title: 'Decode METAR',
-        desc: 'Extract raw METAR values.',
-        keywords: ['METAR', 'Weather'],
-        hints: [
-          'Read METARs in blocks: wind – visibility – clouds – temperature – QNH.',
-          'The temperature block looks like 18/10, negative values start with M.'
-=======
         title: 'Decode the METAR',
         desc: 'Extract the raw METAR values',
         keywords: ['METAR', 'Weather'],
         hints: [
           'Read the METAR in blocks: wind – visibility – clouds – temperature – QNH.',
           'The temperature block looks like 18/10; negative values start with M.'
->>>>>>> c18568f1
         ],
         fields: [
           {
@@ -1351,13 +1220,8 @@
         desc: 'Report readability',
         keywords: ['Ground', 'Comms'],
         hints: [
-<<<<<<< HEAD
-          'Reply with "Readability" plus the number.',
-          'Always end the check with your callsign.'
-=======
           'Reply with "Readability" followed by the number.',
           'Always finish the check with your call sign.'
->>>>>>> c18568f1
         ],
         fields: [
           {
@@ -1391,11 +1255,7 @@
         phrase: scenario => `${scenario.airport.name} Ground, ${scenario.radioCall}, radio check on ${scenario.groundFreq}.`,
         info: scenario => [
           `Frequency: ${scenario.groundFreq} (${scenario.frequencyWords.GND})`,
-<<<<<<< HEAD
-          `Expected answer: readability ${scenario.readability} (${scenario.readabilityWord})`
-=======
           `Expected response: Readability ${scenario.readability} (${scenario.readabilityWord})`
->>>>>>> c18568f1
         ],
         generate: createBaseScenario
       }
@@ -1404,27 +1264,16 @@
   {
     id: 'arc',
     title: 'ARC Decision Tree',
-<<<<<<< HEAD
-    subtitle: 'From the clearance call to departure',
-=======
     subtitle: 'From clearance call to departure',
->>>>>>> c18568f1
     art: gradientArt(['#f97316', '#fb923c', '#0f172a']),
     lessons: [
       {
         id: 'clearance-contact',
         title: 'Delivery: Initial contact',
-<<<<<<< HEAD
-        desc: 'Call clearance delivery',
-        keywords: ['Delivery', 'Clearance'],
-        hints: [
-          'Order: unit, callsign, ATIS, destination, stand, request.',
-=======
         desc: 'Contact clearance delivery',
         keywords: ['Delivery', 'Clearance'],
         hints: [
           'Order: unit, call sign, ATIS, destination, stand, request.',
->>>>>>> c18568f1
           'Say the ATIS as a single letter.'
         ],
         fields: [
@@ -1469,34 +1318,20 @@
         defaultFrequency: 'DEL',
         phrase: scenario => `${scenario.airport.city} Delivery, ${scenario.radioCall}, information ${scenario.atisCode}, IFR to ${scenario.destination.city}, stand ${scenario.stand}, request clearance.`,
         info: scenario => [
-<<<<<<< HEAD
-          `ATIS ${scenario.atisCode}`,
-          `Destination: ${scenario.destination.city} (${scenario.destination.icao})`,
-          `Stand: ${scenario.stand}`
-=======
           `ATIS: ${scenario.atisCode}`,
           `Destination: ${scenario.destination.city} (${scenario.destination.icao})`,
           `Stand/Gate: ${scenario.stand}`
->>>>>>> c18568f1
         ],
         generate: createBaseScenario
       },
       {
         id: 'clearance-readback',
         title: 'Clearance Readback',
-<<<<<<< HEAD
-        desc: 'Read back the clearance completely',
-        keywords: ['Delivery', 'Readback'],
-        hints: [
-          'Remember the sequence: destination – SID – runway – altitude – squawk.',
-          'Spell out the altitude and squawk digits clearly.'
-=======
         desc: 'Read back the clearance in full',
         keywords: ['Delivery', 'Readback'],
         hints: [
           'Remember the order: destination – SID – runway – altitude – squawk.',
           'Speak altitude and squawk digits clearly.'
->>>>>>> c18568f1
         ],
         fields: [
           {
@@ -1558,19 +1393,11 @@
       {
         id: 'pushback',
         title: 'Push & Start Readback',
-<<<<<<< HEAD
-        desc: 'Confirm the pushback clearance',
-        keywords: ['Ground', 'Pushback'],
-        hints: [
-          'Repeat the runway direction and QNH, callsign at the end.',
-          'You may say QNH as a number or as "QNH xxxx".'
-=======
         desc: 'Acknowledge the pushback clearance',
         keywords: ['Ground', 'Pushback'],
         hints: [
           'Repeat the runway direction and QNH, call sign at the end.',
           'QNH may be just the number or "QNH xxxx".'
->>>>>>> c18568f1
         ],
         fields: [
           {
@@ -1618,19 +1445,11 @@
       {
         id: 'taxi',
         title: 'Taxi Readback',
-<<<<<<< HEAD
-        desc: 'Read back the taxi clearance with the hold short instruction',
-        keywords: ['Ground', 'Taxi'],
-        hints: [
-          'Repeat the route as given, including the hold short.',
-          'Finish with the callsign again.'
-=======
         desc: 'Read back the taxi clearance with hold short',
         keywords: ['Ground', 'Taxi'],
         hints: [
           'Repeat the route exactly as received, including the hold short.',
           'Finish with the call sign.'
->>>>>>> c18568f1
         ],
         fields: [
           {
@@ -1687,19 +1506,11 @@
       {
         id: 'lineup',
         title: 'Line-up Clearance',
-<<<<<<< HEAD
-        desc: 'Confirm line up and wait',
-        keywords: ['Tower', 'Line Up'],
-        hints: [
-          'Repeat the runway, then say "line up and wait".',
-          'Place the callsign at the end.'
-=======
         desc: 'Acknowledge line up and wait',
         keywords: ['Tower', 'Line Up'],
         hints: [
           'Repeat the runway, then say "line up and wait".',
           'Place the call sign at the end.'
->>>>>>> c18568f1
         ],
         fields: [
           {
@@ -1731,7 +1542,7 @@
         phrase: scenario => `${scenario.radioCall}, line up and wait runway ${scenario.runway}.`,
         info: scenario => [
           `Tower: ${scenario.towerFreq} (${scenario.frequencyWords.TWR})`,
-          `Line up: runway ${scenario.runway}`
+          `Line-up: runway ${scenario.runway}`
         ],
         generate: createBaseScenario
       },
@@ -1741,13 +1552,8 @@
         desc: 'Acknowledge the takeoff clearance',
         keywords: ['Tower', 'Departure'],
         hints: [
-<<<<<<< HEAD
-          'Order: runway – cleared for takeoff – callsign.',
-          'Wind call can be omitted if not stated.'
-=======
           'Order: runway – cleared for takeoff – call sign.',
           'Wind information can be omitted if it was not given.'
->>>>>>> c18568f1
         ],
         fields: [
           {
@@ -1789,18 +1595,13 @@
         desc: 'Switch to departure',
         keywords: ['Departure', 'Handoff'],
         hints: [
-<<<<<<< HEAD
-          'Repeat the frequency exactly, either as digits or spoken.',
-          'Add the callsign at the end.'
-=======
           'Repeat the frequency exactly, either as digits or spoken form.',
           'Append the call sign at the end.'
->>>>>>> c18568f1
         ],
         fields: [
           {
             key: 'dep-freq',
-            label: 'Frequency',
+            label: 'Frequenz',
             expected: scenario => scenario.departureFreq,
             alternatives: scenario => [
               scenario.departureFreq,
@@ -1838,19 +1639,11 @@
       {
         id: 'departure-checkin',
         title: 'Departure Check-in',
-<<<<<<< HEAD
-        desc: 'First call with departure',
-        keywords: ['Departure', 'Check-in'],
-        hints: [
-          'Address the unit, then state the callsign.',
-          'Repeat the altitude and SID exactly as given.'
-=======
         desc: 'Initial call to departure',
         keywords: ['Departure', 'Check-in'],
         hints: [
           'Address the unit first, then state the call sign.',
           'Repeat the altitude and SID exactly as received.'
->>>>>>> c18568f1
         ],
         fields: [
           {
@@ -1901,19 +1694,11 @@
       {
         id: 'climb-instruction',
         title: 'Climb & Direct',
-<<<<<<< HEAD
-        desc: 'Read back the climb instruction completely',
-        keywords: ['Departure', 'Climb'],
-        hints: [
-          'Start with "Climb", then the altitude and any direct.',
-          'Repeat the callsign at the end.'
-=======
         desc: 'Read back the climb instruction in full',
         keywords: ['Departure', 'Climb'],
         hints: [
           'Start with "Climb", then the altitude and any direct clearance.',
           'Repeat the call sign at the end.'
->>>>>>> c18568f1
         ],
         fields: [
           {
@@ -1967,18 +1752,13 @@
         desc: 'Acknowledge the handoff to center',
         keywords: ['Center', 'Handoff'],
         hints: [
-<<<<<<< HEAD
-          'Repeat the frequency exactly (with or without the decimal).',
-          'Place the callsign at the end.'
-=======
           'Repeat the frequency exactly (with or without the decimal point).',
           'Place the call sign at the end.'
->>>>>>> c18568f1
         ],
         fields: [
           {
             key: 'ctr-freq',
-            label: 'Frequency',
+            label: 'Frequenz',
             expected: scenario => scenario.centerFreq,
             alternatives: scenario => [
               scenario.centerFreq,
@@ -2154,7 +1934,6 @@
     resetAudioReveal()
   })
   watch(() => cfg.value.radioLevel, markConfigDirty)
-  watch(() => cfg.value.audioSpeed, markConfigDirty)
   watch(() => cfg.value.voice, markConfigDirty)
 }
 
@@ -2250,12 +2029,6 @@
 
 const targetPhrase = computed(() => (activeLesson.value && scenario.value ? activeLesson.value.phrase(scenario.value) : ''))
 const lessonInfo = computed(() => (activeLesson.value && scenario.value ? activeLesson.value.info(scenario.value) : []))
-const nextLesson = computed(() => {
-  if (!current.value || !activeLesson.value) return null
-  const lessons = current.value.lessons
-  const index = lessons.findIndex(lesson => lesson.id === activeLesson.value?.id)
-  return index >= 0 && index < lessons.length - 1 ? lessons[index + 1] : null
-})
 
 watch(activeLesson, lesson => {
   if (lesson) {
@@ -2385,18 +2158,6 @@
   activeLesson.value = lesson
 }
 
-function goToNextLesson() {
-  stopAudio()
-  if (nextLesson.value) {
-    activeLesson.value = nextLesson.value
-    return
-  }
-  panel.value = 'hub'
-  activeLesson.value = null
-  current.value = null
-  result.value = null
-}
-
 function bestScore(modId: string, lesId: string) {
   return progress.value[modId]?.[lesId]?.best || 0
 }
@@ -2425,13 +2186,8 @@
 
 const dailies = ref([
   { id: 'd1', title: '3 readbacks ≥80%', sub: 'Reward: +50 XP', reward: 50 },
-<<<<<<< HEAD
-  { id: 'd2', title: 'Start one module', sub: 'Reward: +20 XP', reward: 20 },
-  { id: 'd3', title: 'Play a target phrase', sub: 'Reward: +10 XP', reward: 10 }
-=======
   { id: 'd2', title: 'Start 1 module', sub: 'Reward: +20 XP', reward: 20 },
   { id: 'd3', title: 'Play the target phrase', sub: 'Reward: +10 XP', reward: 10 }
->>>>>>> c18568f1
 ])
 
 function startDaily(daily: { id: string; reward: number; title: string }) {
@@ -2524,8 +2280,7 @@
   if (!trimmed) return
 
   const rateBase = 0.9 + (cfg.value.radioLevel - 3) * 0.12
-  const rateAdjusted = rateBase * (cfg.value.audioSpeed || 1)
-  const normalizedRate = Math.min(1.6, Math.max(0.6, rateAdjusted))
+  const normalizedRate = Math.min(1.5, Math.max(0.6, rateBase))
 
   const hasBrowserTts = cfg.value.tts && typeof window !== 'undefined' && 'speechSynthesis' in window
 
