<template>
  <div class="min-h-screen bg-[#050910] text-white">
    <div class="mx-auto w-full max-w-[420px] px-4 pb-24 pt-6 sm:px-6">
      <!-- Header -->
      <header class="flex items-center justify-between pb-6">
        <div>
          <p class="text-xs uppercase tracking-[0.35em] text-cyan-400/80">OpenSquawk</p>
          <h1 class="text-2xl font-semibold">Pilot Monitoring</h1>
          <p class="mt-1 text-sm text-white/70">Alpha Build • Decision Tree • VATSIM</p>
        </div>
        <div class="text-right">
          <v-chip size="small" :color="currentState?.phase === 'Interrupt' ? 'red' : 'cyan'" variant="flat" class="mb-1">
            {{ currentState?.id || 'INIT' }}
          </v-chip>
          <div class="text-xs text-white/50">{{ currentState?.phase || 'Setup' }}</div>
        </div>
      </header>

      <!-- Login/Flight Selection Screen -->
      <section v-if="currentScreen === 'login'" class="space-y-6">
        <v-card class="bg-white/5 backdrop-blur border border-white/10">
          <v-card-text class="space-y-4">
            <div>
              <h2 class="text-lg font-semibold">VATSIM Integration</h2>
              <p class="text-sm text-white/70">Enter your CID to load your filtered flight plans.</p>
            </div>
            <v-text-field
                v-model="vatsimId"
                label="VATSIM CID"
                variant="outlined"
                density="comfortable"
                color="cyan"
                prepend-inner-icon="mdi-account-circle"
                hide-details
                inputmode="numeric"
            />
            <v-btn
                block
                color="cyan"
                variant="flat"
                :loading="loading"
                @click="loadFlightPlans"
            >
              Load flight plans
            </v-btn>
            <v-alert
                v-if="error"
                type="warning"
                density="compact"
                variant="tonal"
                class="bg-amber-500/10 text-amber-200"
            >
              {{ error }}
            </v-alert>
          </v-card-text>
        </v-card>

        <!-- Demo Mode -->
        <v-card class="bg-white/5 backdrop-blur border border-white/10">
          <v-card-text class="space-y-4">
            <div>
              <h2 class="text-lg font-semibold">Demo Mode</h2>
              <p class="text-sm text-white/70">Start with a sample flight plan for testing.</p>
            </div>
            <v-btn
                block
                color="orange"
                variant="outlined"
                @click="startDemoFlight"
            >
              Start demo (DLH39A EDDF→EDDM)
            </v-btn>
          </v-card-text>
        </v-card>
      </section>

      <!-- Flight Selection Screen -->
      <section v-else-if="currentScreen === 'flightselect'" class="space-y-6">
        <div class="flex items-center justify-between">
          <v-btn icon @click="currentScreen = 'login'" class="text-cyan-300">
            <v-icon>mdi-arrow-left</v-icon>
          </v-btn>
          <h2 class="text-lg font-semibold">Available flight plans</h2>
          <v-chip color="cyan" variant="outlined" size="small">{{ vatsimId }}</v-chip>
        </div>

        <div v-if="loading" class="text-center py-8">
          <v-progress-circular indeterminate color="cyan" class="mb-4" />
          <p class="text-sm text-white/70">Loading flight plans from VATSIM…</p>
        </div>

        <div v-else-if="flightPlans.length === 0" class="text-center py-8">
          <v-icon size="48" class="text-white/30 mb-4">mdi-airplane-off</v-icon>
          <p class="text-white/70">No flight plans found</p>
          <v-btn color="cyan" variant="outlined" class="mt-4" @click="currentScreen = 'login'">
            Back
          </v-btn>
        </div>

        <div v-else class="space-y-3">
          <v-card
              v-for="plan in flightPlans"
              :key="plan.id"
              class="bg-white/5 border border-white/10 backdrop-blur transition hover:border-cyan-400/60 cursor-pointer"
              @click="startMonitoring(plan)"
          >
            <v-card-text class="space-y-2">
              <div class="flex items-baseline justify-between">
                <h3 class="text-xl font-semibold tracking-tight">{{ plan.callsign }}</h3>
                <span class="text-xs uppercase text-white/50">{{ plan.aircraft?.split('/')[0] }}</span>
              </div>
              <div class="flex flex-col gap-1 text-sm text-white/70">
                <div class="flex items-center gap-2">
                  <v-icon icon="mdi-map-marker" size="16" class="text-cyan-300" />
                  <span>{{ plan.dep }} → {{ plan.arr }}</span>
                </div>
                <div v-if="plan.altitude" class="flex items-center gap-2">
                  <v-icon icon="mdi-airplane-takeoff" size="16" class="text-cyan-300" />
                  <span>FL{{ Math.floor(parseInt(plan.altitude) / 100) }}</span>
                </div>
                <div v-if="plan.assignedsquawk" class="flex items-start gap-2">
                  <v-icon icon="mdi-radar" size="16" class="text-cyan-300" />
                  <span class="text-xs text-white/60">Squawk: {{ plan.assignedsquawk }}</span>
                </div>
              </div>
            </v-card-text>
          </v-card>
        </div>
      </section>

      <!-- Main Monitoring Screen -->
      <section v-else class="space-y-6">
        <!-- Flight Info Card -->
        <v-card class="bg-white/5 backdrop-blur border border-white/10">
          <v-card-text class="space-y-4">
            <div class="flex items-start justify-between gap-3">
              <div>
                <p class="text-xs uppercase tracking-[0.3em] text-white/50">Active flight</p>
                <h2 class="text-2xl font-semibold">{{ flightContext.callsign || 'N/A' }}</h2>
                <p class="text-sm text-white/70">{{ flightContext.dep }} → {{ flightContext.dest }}</p>
              </div>
              <div class="text-right space-y-1">
                <v-chip
                    :color="flags.in_air ? 'green' : 'grey'"
                    variant="flat"
                    size="small"
                >
                  {{ flags.in_air ? 'IN-AIR' : 'GROUND' }}
                </v-chip>
                <div class="flex gap-1">
                  <v-chip size="x-small" :color="flags.emergency_active ? 'red' : 'grey'" variant="outlined">
                    EMERG
                  </v-chip>
                  <v-chip size="x-small" color="cyan" variant="outlined">
                    {{ flags.current_unit }}
                  </v-chip>
                </div>
              </div>
            </div>

            <!-- Flight Info Grid -->
            <div class="grid grid-cols-2 gap-3 text-sm">
              <div>
                <p class="text-xs text-white/40 uppercase tracking-wider">Stand</p>
                <p class="text-white/80 font-mono">{{ vars.stand }}</p>
              </div>
              <div>
                <p class="text-xs text-white/40 uppercase tracking-wider">Runway</p>
                <p class="text-white/80 font-mono">{{ vars.runway }}</p>
              </div>
              <div>
                <p class="text-xs text-white/40 uppercase tracking-wider">Squawk</p>
                <p class="text-white/80 font-mono">{{ vars.squawk }}</p>
              </div>
              <div>
                <p class="text-xs text-white/40 uppercase tracking-wider">SID</p>
                <p class="text-white/80 font-mono">{{ vars.sid }}</p>
              </div>
            </div>

            <!-- Stats -->
            <div class="flex justify-between pt-2 border-t border-white/10">
              <div class="text-center">
                <p class="text-lg font-semibold text-cyan-300">{{ flags.radio_checks_done || 0 }}</p>
                <p class="text-xs text-white/40 uppercase tracking-wider">Radio Checks</p>
              </div>
              <div class="text-center">
                <p class="text-lg font-semibold text-orange-300">{{ flags.off_schema_count || 0 }}</p>
                <p class="text-xs text-white/40 uppercase tracking-wider">Off-Schema</p>
              </div>
              <div class="text-center">
                <p class="text-lg font-semibold text-white">{{ log.length }}</p>
                <p class="text-xs text-white/40 uppercase tracking-wider">Transmissions</p>
              </div>
            </div>

            <!-- Back to Setup Button -->
            <v-btn
                block
                color="grey"
                variant="outlined"
                size="small"
                @click="backToSetup"
                prepend-icon="mdi-airplane-off"
            >
              Select new flight
            </v-btn>
          </v-card-text>
        </v-card>

        <!-- Frequency Controls -->
        <v-card class="bg-white/5 backdrop-blur border border-white/10">
          <v-card-text class="space-y-4">
            <div class="flex items-center justify-between">
              <h3 class="text-lg font-semibold">Radio Setup</h3>
              <v-chip color="cyan" variant="flat" size="small" class="font-mono">
                {{ activeFrequency || '---' }}
              </v-chip>
            </div>

            <div class="grid grid-cols-2 gap-3">
              <v-text-field
                  v-model="frequencies.active"
                  label="Active"
                  variant="outlined"
                  color="cyan"
                  hide-details
                  density="comfortable"
                  class="freq-input-active font-mono"
              />
              <v-text-field
                  v-model="frequencies.standby"
                  label="Standby"
                  variant="outlined"
                  color="cyan"
                  hide-details
                  density="comfortable"
                  class="freq-input-standby font-mono"
              />
            </div>

            <v-btn
                block
                color="cyan"
                variant="tonal"
                prepend-icon="mdi-swap-horizontal"
                @click="swapFrequencies"
                :class="{ 'swap-animation': swapAnimation }"
            >
              Swap frequencies
            </v-btn>

            <!-- Signal Quality -->
            <div class="flex items-center justify-between">
              <span class="text-xs uppercase tracking-[0.3em] text-white/40">Signal</span>
              <div class="flex items-center gap-1">
                <div
                    v-for="i in 5"
                    :key="i"
                    class="signal-bar"
                    :class="{ 'signal-active': i <= signalStrength }"
                />
                <span class="text-xs text-white/50 ml-2">{{ radioQuality.text }}</span>
              </div>
            </div>
          </v-card-text>
        </v-card>

        <!-- Expected Communication -->
        <v-card v-if="currentStep" class="bg-white/5 border border-white/10">
          <v-card-text class="space-y-3">
            <div class="flex items-center justify-between">
              <p class="text-xs uppercase tracking-[0.3em] text-white/40">Expected communication</p>
              <v-chip color="orange" variant="tonal" size="small">{{ currentStep.frequencyName }}</v-chip>
            </div>

            <div v-if="currentStep.atc" class="space-y-2 rounded-2xl bg-green-500/10 border border-green-500/20 p-3 text-sm">
              <div class="flex items-center gap-2 text-green-300">
                <v-icon size="16">mdi-radio-tower</v-icon>
                <span class="text-xs uppercase font-semibold">ATC</span>
              </div>
              <p class="font-mono text-white">{{ normalizeExpectedText(currentStep.atc) }}</p>
            </div>

            <div v-if="currentStep.pilot" class="space-y-2 rounded-2xl bg-blue-500/10 border border-blue-500/20 p-3 text-sm">
              <div class="flex items-center gap-2 text-blue-300">
                <v-icon size="16">mdi-account-pilot</v-icon>
                <span class="text-xs uppercase font-semibold">Pilot (You)</span>
              </div>
              <p class="font-mono text-white">{{ normalizeExpectedText(currentStep.pilot) }}</p>
            </div>
          </v-card-text>
        </v-card>

        <!-- Push to Talk -->
        <div>
          <p class="mb-2 text-xs uppercase tracking-[0.3em] text-white/40">Push to Talk</p>
          <v-sheet class="rounded-3xl border border-white/10 bg-gradient-to-br from-white/5 via-white/10 to-transparent p-4 shadow-lg">
            <v-btn-toggle
                v-model="radioMode"
                color="cyan"
                class="mb-4 flex w-full"
                mandatory
            >
              <v-btn value="atc" prepend-icon="mdi-radio-handheld" class="flex-1">ATC</v-btn>
              <v-btn value="intercom" prepend-icon="mdi-account-voice" class="flex-1">Intercom</v-btn>
            </v-btn-toggle>

            <!-- Microphone Permission Alert -->
            <v-alert
                v-if="!micPermission"
                type="info"
                variant="tonal"
                class="bg-cyan-500/10 text-cyan-100 mb-4"
                density="compact"
            >
              Microphone permission required for push-to-talk.
              <template #append>
                <v-btn color="cyan" size="small" variant="flat" @click="requestMicAccess">Allow</v-btn>
              </template>
            </v-alert>

            <ClientOnly>
              <div
                  class="ptt-pad flex h-48 items-center justify-center rounded-2xl border border-white/10 bg-black/40 text-center transition cursor-pointer"
                  :class="isRecording ? 'ring-4 ring-cyan-400/70 shadow-2xl bg-cyan-900/20' : 'ring-1 ring-white/5'"
                  @touchstart.prevent="startRecording(radioMode === 'intercom')"
                  @touchend.prevent="stopRecording"
                  @touchcancel.prevent="stopRecording"
                  @mousedown.prevent="startRecording(radioMode === 'intercom')"
                  @mouseup.prevent="stopRecording"
                  @mouseleave="stopRecording"
              >
                <div>
                  <v-icon
                      :icon="isRecording ? 'mdi-record' : (radioMode === 'atc' ? 'mdi-radio-handheld' : 'mdi-headphones')"
                      size="48"
                      :class="isRecording ? 'text-red-400 animate-pulse' : 'text-cyan-300'"
                  />
                  <p class="text-xs uppercase tracking-[0.35em] text-white/40 mt-2">
                    {{ isRecording ? 'TRANSMITTING' : 'Hold to transmit' }}
                  </p>
                  <p class="pt-3 text-3xl font-semibold">
                    {{ radioMode === 'atc' ? 'ATC' : 'INTERCOM' }}
                  </p>
                  <p class="mt-2 text-sm text-white/60">
                    {{ radioMode === 'atc' ? `Transmitting on ${frequencies.active}` : 'Crew Intercom • Checklist' }}
                  </p>
                </div>
              </div>
            </ClientOnly>
          </v-sheet>
        </div>

        <!-- Quick Actions -->
        <v-card class="bg-white/5 border border-white/10">
          <v-card-text class="space-y-3">
            <h3 class="text-lg font-semibold">Quick Actions</h3>
            <div class="grid grid-cols-1 gap-3 sm:grid-cols-2 lg:grid-cols-3">
              <v-btn
                  color="orange"
                  variant="flat"
                  @click="performRadioCheck"
                  :loading="radioCheckLoading"
                  prepend-icon="mdi-radio"
                  density="comfortable"
              >
                Radio Check
              </v-btn>
              <v-btn
                  color="cyan"
                  variant="tonal"
                  @click="playAtisBroadcast"
                  :loading="atisPlaybackLoading"
                  :disabled="airportFrequencyLoading || !atisFrequencyEntry"
                  prepend-icon="mdi-information-variant"
                  density="comfortable"
              >
                Listen to ATIS
              </v-btn>
              <v-btn
                  color="cyan"
                  variant="outlined"
                  @click="runFullSimulation"
                  :loading="simulationRunning"
                  prepend-icon="mdi-progress-check"
                  density="comfortable"
              >
                Full flight (simulation)
              </v-btn>
            </div>
          </v-card-text>
        </v-card>

        <!-- Frequency Directory -->
        <v-card class="bg-white/5 border border-white/10">
          <v-card-text class="space-y-3">
            <div class="flex flex-wrap items-center justify-between gap-3">
              <h3 class="text-lg font-semibold">Frequency overview</h3>
              <div class="flex items-center gap-2">
                <v-progress-circular
                    v-if="airportFrequencyLoading"
                    indeterminate
                    color="cyan"
                    size="18"
                />
                <template v-else>
                  <v-chip
                      v-for="label in frequencySourceLabels"
                      :key="label"
                      size="x-small"
                      color="cyan"
                      variant="outlined"
                  >
                    {{ label }}
                  </v-chip>
                </template>
              </div>
            </div>

            <v-expansion-panels variant="accordion" class="bg-transparent">
              <v-expansion-panel>
                <v-expansion-panel-title class="text-sm text-white/70">
                  Frequencies for {{ flightContext.dep || 'departure' }}
                </v-expansion-panel-title>
                <v-expansion-panel-text>
                  <div
                      v-if="airportFrequencyLoading"
                      class="flex items-center gap-2 text-sm text-white/60"
                  >
                    <v-progress-circular indeterminate size="20" color="cyan" />
                    <span>Loading frequencies from the network…</span>
                  </div>
                  <div
                      v-else-if="airportFrequencies.length === 0"
                      class="text-xs text-white/50"
                  >
                    No frequencies available. Please try again later.
                  </div>
                  <div v-else class="space-y-3">
                    <div
                        v-for="freq in airportFrequencies"
                        :key="freq.callsign || `${freq.type}-${freq.frequency}-${freq.source}`"
                        class="rounded-2xl border border-white/10 bg-black/40 p-3 space-y-2"
                    >
                      <div class="flex flex-wrap items-start justify-between gap-3">
                        <div>
                          <div class="flex items-center gap-2">
                            <v-chip size="x-small" color="cyan" variant="outlined">{{ freq.type }}</v-chip>
                            <span class="text-sm font-semibold text-white">{{ freq.label }}</span>
                          </div>
                          <div class="text-xs text-white/50 mt-1" v-if="freq.callsign">
                            {{ freq.callsign }}
                          </div>
                          <div class="text-xs text-white/50 mt-1" v-else>
                            {{ freq.source === 'vatsim' ? 'VATSIM' : 'OpenAIP' }}
                          </div>
                        </div>
                        <div class="text-right">
                          <div class="text-lg font-mono text-white">{{ freq.frequency }}</div>
                          <div class="flex items-center justify-end gap-2 mt-2">
                            <v-btn
                                size="x-small"
                                color="cyan"
                                variant="tonal"
                                @click="setActiveFrequencyFromList(freq)"
                            >
                              <template #prepend>
                                <v-icon size="16">mdi-crosshairs-gps</v-icon>
                              </template>
                              Active
                            </v-btn>
                            <v-btn
                                size="x-small"
                                color="orange"
                                variant="text"
                                @click="setStandbyFrequencyFromList(freq)"
                            >
                              <template #prepend>
                                <v-icon size="16">mdi-timer-sand</v-icon>
                              </template>
                              Standby
                            </v-btn>
                          </div>
                        </div>
                      </div>
                      <div class="flex flex-wrap items-center gap-2 text-[11px] text-white/40">
                        <v-chip
                            size="x-small"
                            :color="freq.source === 'vatsim' ? 'green' : 'blue'"
                            variant="outlined"
                        >
                          {{ freq.source.toUpperCase() }}
                        </v-chip>
                        <v-chip
                            v-if="freq.atisCode"
                            size="x-small"
                            color="orange"
                            variant="tonal"
                        >
                          ATIS {{ freq.atisCode }}
                        </v-chip>
                      </div>
                    </div>
                  </div>
                </v-expansion-panel-text>
              </v-expansion-panel>
            </v-expansion-panels>
          </v-card-text>
        </v-card>

        <!-- Manual Input Fallback -->
        <v-card class="bg-white/5 border border-white/10">
          <v-card-text class="space-y-3">
            <div class="flex items-center justify-between">
              <h3 class="text-lg font-semibold">Manual Input</h3>
              <v-chip size="small" color="cyan" variant="outlined">Fallback</v-chip>
            </div>
            <v-text-field
                v-model="pilotInput"
                label="Pilot Transmission (Text)"
                variant="outlined"
                color="cyan"
                hide-details
                @keyup.enter="sendPilotText"
                append-inner-icon="mdi-send"
                @click:append-inner="sendPilotText"
            />
            <p class="text-xs text-white/50">
              For emergencies when PTT fails or for testing
            </p>
          </v-card-text>
        </v-card>

        <!-- Simulation Trace -->
        <v-card
            v-if="simulationRunning || simulationTrace.length"
            class="bg-white/5 border border-white/10"
        >
          <v-card-text class="space-y-3">
            <div class="flex items-center justify-between">
              <div class="flex items-center gap-2">
                <h3 class="text-lg font-semibold">Simulation Trace</h3>
                <v-chip size="small" color="cyan" variant="outlined">
                  {{ completedPilotSteps }} / {{ simulationStepCount }}
                </v-chip>
              </div>
              <v-chip size="small" :color="simulationRunning ? 'orange' : 'grey'" variant="tonal">
                {{ simulationRunning ? 'Running' : 'Ready' }}
              </v-chip>
            </div>

            <v-alert
                v-if="simulationError"
                type="warning"
                variant="tonal"
                density="compact"
                class="bg-amber-500/10 text-amber-200"
            >
              {{ simulationError }}
            </v-alert>

            <div
                v-if="simulationRunning && simulationTrace.length === 0"
                class="text-sm text-white/60"
            >
              Simulation initializing...
            </div>

            <div
                v-else
                class="space-y-2 max-h-64 overflow-y-auto pr-1"
            >
              <div
                  v-for="(entry, idx) in simulationTrace"
                  :key="idx"
                  class="rounded-2xl border border-white/10 bg-black/40 p-3 space-y-2"
              >
                <div class="flex items-center justify-between text-xs uppercase tracking-[0.3em] text-white/40">
                  <span>{{ entry.label }}</span>
                  <span class="text-white/60">{{ entry.id }}</span>
                </div>
                <div v-if="entry.kind === 'pilot' || entry.kind === 'atc'" class="space-y-1">
                  <p class="text-sm font-mono text-white">{{ entry.payload?.text }}</p>
                  <p class="text-[11px] text-white/50 font-mono">{{ entry.payload?.normalized }}</p>
                </div>
                <pre
                    v-else-if="entry.payload"
                    class="text-[11px] text-white/60 font-mono whitespace-pre-wrap"
                >{{ formatTracePayload(entry.payload) }}</pre>
              </div>
            </div>
          </v-card-text>
        </v-card>

        <!-- Debug Information -->
        <v-card v-if="debugMode" class="bg-white/5 border border-white/10">
          <v-card-text class="space-y-4">
            <div class="flex items-center justify-between">
              <h3 class="text-lg font-semibold">Debug: Flow Insights</h3>
              <v-chip size="small" color="grey" variant="outlined">LLM</v-chip>
            </div>

            <div class="space-y-2 rounded-2xl border border-white/10 bg-black/30 p-3">
              <p class="text-xs uppercase tracking-[0.3em] text-white/40">Current node</p>
              <p class="font-mono text-sm text-white">{{ debugState?.id || '—' }}</p>
              <p class="text-[11px] text-white/50">
                {{ debugState ? `${debugState.role} • ${debugState.phase}` : 'N/A' }}
                <span v-if="debugState?.frequencyName" class="ml-1 text-white/40">({{ debugState.frequencyName }})</span>
              </p>
              <p v-if="debugState?.sayPlain" class="text-xs text-white/70">
                Auto (LLM): <span class="font-mono text-white">{{ debugState.sayPlain }}</span>
              </p>
              <p v-if="debugState?.sayNormalized" class="text-[11px] text-white/40">
                Radio: {{ debugState.sayNormalized }}
              </p>
            </div>

            <div>
              <p class="text-xs uppercase tracking-[0.3em] text-white/40 mb-2">Upcoming decisions</p>
              <div v-if="debugNextStates.length" class="space-y-2">
                <div
                    v-for="state in debugNextStates"
                    :key="state.id"
                    class="space-y-2 rounded-2xl border border-white/10 bg-black/30 p-3"
                >
                  <div class="flex items-start justify-between gap-2">
                    <div>
                      <p class="font-mono text-sm text-white">{{ state.id }}</p>
                      <p class="text-[11px] text-white/50">
                        {{ state.role || '—' }} • {{ state.phase || '—' }}
                        <span v-if="state.frequencyName" class="ml-1 text-white/40">({{ state.frequencyName }})</span>
                      </p>
                    </div>
                    <v-chip
                        size="x-small"
                        color="cyan"
                        variant="outlined"
                        class="cursor-pointer"
                        @click="forceMove(state.id)"
                    >
                      Jump
                    </v-chip>
                  </div>
                  <p v-if="state.sayPlain" class="text-xs text-white/70">
                    ATC: <span class="font-mono text-white">{{ state.sayPlain }}</span>
                  </p>
                  <p v-if="state.sayNormalized" class="text-[11px] text-white/40">
                    Radio: {{ state.sayNormalized }}
                  </p>
                </div>
              </div>
              <p v-else class="text-xs text-white/50">No further decisions available.</p>
            </div>
          </v-card-text>
        </v-card>

        <!-- Communication Log -->
        <v-card class="bg-white/5 border border-white/10">
          <v-card-text class="space-y-3">
            <div class="flex items-center justify-between">
              <div class="flex items-center gap-2">
                <h3 class="text-lg font-semibold">Communication Log</h3>
                <v-chip size="small" color="cyan" variant="outlined">{{ log.length }}</v-chip>
              </div>
              <v-btn
                  size="small"
                  variant="text"
                  color="cyan"
                  class="text-xs uppercase tracking-[0.2em]"
                  :disabled="log.length === 0"
                  @click="clearLog"
              >
                Clear
              </v-btn>
            </div>

            <div class="space-y-2 max-h-64 overflow-y-auto">
              <div
                  v-for="entry in log.slice(-8)"
                  :key="entry.timestamp.getTime()"
                  class="rounded-2xl border border-white/10 bg-black/40 p-3"
              >
                <div class="flex items-center justify-between text-xs uppercase tracking-[0.3em] text-white/40 mb-1">
                  <span class="flex items-center gap-2">
                    <v-icon
                        :icon="entry.speaker === 'pilot' ? 'mdi-account-pilot' : 'mdi-radio-tower'"
                        size="12"
                        :class="entry.speaker === 'pilot' ? 'text-blue-400' : 'text-green-400'"
                    />
                    {{ entry.speaker.toUpperCase() }}
                    <v-chip v-if="entry.radioCheck" size="x-small" color="orange" variant="flat">RADIO CHECK</v-chip>
                    <v-chip v-if="entry.offSchema" size="x-small" color="red" variant="flat">OFF-SCHEMA</v-chip>
                  </span>
                  <span>{{ formatTime(entry.timestamp) }}</span>
                </div>
                <p class="text-sm text-white font-mono">{{ entry.message }}</p>
                <div class="flex items-center gap-2 mt-1">
                  <v-chip size="x-small" color="cyan" variant="outlined">{{ entry.frequency || 'N/A' }}</v-chip>
                  <span class="text-xs text-white/40">{{ entry.state }}</span>
                </div>
              </div>

              <p v-if="log.length === 0" class="text-xs text-white/50 text-center py-4">
                No communications recorded yet.
              </p>
            </div>
          </v-card-text>
        </v-card>

        <!-- Last Transmission -->
        <v-card
            v-if="lastTransmission"
            :class="[
              'border backdrop-blur',
              lastTransmissionFaulty
                ? 'bg-red-500/10 border-red-400/30'
                : 'bg-cyan-500/10 border-cyan-400/20'
            ]"
        >
          <v-card-text class="space-y-3">
            <div class="flex flex-wrap items-center justify-between gap-2">
              <div class="flex items-center gap-2">
                <v-icon
                    icon="mdi-microphone-outline"
                    size="16"
                    :class="lastTransmissionFaulty ? 'text-red-300' : 'text-cyan-300'"
                />
                <span
                    class="text-xs uppercase tracking-[0.3em]"
                    :class="lastTransmissionFaulty ? 'text-red-300' : 'text-cyan-300'"
                >
                  Last transmission
                </span>
              </div>
              <div class="flex flex-wrap items-center gap-1">
                <v-chip
                    v-if="lastTransmissionFaulty"
                    size="x-small"
                    color="red"
                    variant="flat"
                >
                  Faulty
                </v-chip>
                <v-btn
                    variant="text"
                    size="small"
                    :color="lastTransmissionFaulty ? 'red' : 'amber'"
                    class="text-[0.65rem] uppercase tracking-[0.3em]"
                    @click="startTransmissionIssueFlow"
                >
                  <template #prepend>
                    <v-icon size="16">mdi-alert-circle-outline</v-icon>
                  </template>
                  {{ lastTransmissionFaulty ? 'Edit issue' : 'Mark as faulty' }}
                </v-btn>
                <v-btn
                    v-if="lastTransmissionFaulty"
                    variant="text"
                    size="small"
                    color="cyan"
                    class="text-[0.65rem] uppercase tracking-[0.3em]"
                    @click="resetLastTransmissionFault"
                >
                  <template #prepend>
                    <v-icon size="16">mdi-restore</v-icon>
                  </template>
                  Reset
                </v-btn>
                <v-btn
                    variant="text"
                    size="small"
                    color="cyan"
                    class="text-[0.65rem] uppercase tracking-[0.3em]"
                    @click="clearLastTransmission"
                >
                  <template #prepend>
                    <v-icon size="16">mdi-close</v-icon>
                  </template>
                  Delete
                </v-btn>
              </div>
            </div>
            <p class="text-sm text-white font-mono whitespace-pre-line">{{ lastTransmission }}</p>
            <div
                v-if="lastTransmissionFaulty"
                class="space-y-2 rounded-xl border border-red-400/30 bg-red-500/10 px-3 py-2"
            >
              <p class="text-xs uppercase tracking-[0.25em] text-red-200/80">Issue description</p>
              <p v-if="lastTransmissionFaultNote" class="text-sm text-red-100">
                {{ lastTransmissionFaultNote }}
              </p>
              <p v-else class="text-xs text-red-200/70">
                Marked as faulty.
              </p>
            </div>
          </v-card-text>
        </v-card>

        <v-dialog v-model="showTransmissionIssueDialog" max-width="420">
          <v-card class="bg-[#0b101d] border border-white/10 text-white">
            <v-card-title class="flex items-center gap-2 text-base font-semibold">
              <v-icon icon="mdi-alert-circle-outline" color="#f87171" size="20" />
              Mark transmission as faulty
            </v-card-title>
            <v-card-text class="space-y-4 text-sm text-white/70">
              <p>
                Optionally leave a short note so the dev team can follow up on the transmission.
              </p>
              <v-textarea
                  v-model="transmissionIssueNote"
                  label="Issue description (optional)"
                  variant="outlined"
                  color="red"
                  rows="3"
                  auto-grow
              />
            </v-card-text>
            <v-card-actions class="justify-end gap-2">
              <v-btn variant="text" color="grey" @click="cancelTransmissionIssue">
                Cancel
              </v-btn>
              <v-btn
                  v-if="lastTransmissionFaulty"
                  variant="text"
                  color="cyan"
                  @click="removeTransmissionIssue"
              >
                Remove flag
              </v-btn>
              <v-btn color="red" variant="flat" @click="confirmTransmissionIssue">
                Save
              </v-btn>
            </v-card-actions>
          </v-card>
        </v-dialog>

        <!-- Settings -->
        <v-card class="bg-white/5 border border-white/10">
          <v-card-text class="space-y-4">
            <h3 class="text-lg font-semibold">Settings</h3>

            <div class="space-y-4">
              <div>
                <label class="text-xs uppercase tracking-[0.3em] text-white/40 block mb-2">
                  Signal strength
                </label>
                <v-slider
                    v-model="signalStrength"
                    min="1"
                    max="5"
                    step="1"
                    show-ticks="always"
                    color="cyan"
                    thumb-label
                    hide-details
                />
              </div>

              <div class="grid gap-3 sm:grid-cols-3">
                <v-switch
                    v-model="radioEffectsEnabled"
                    color="cyan"
                    inset
                    label="Radio effects"
                    hide-details
                />
                <v-switch
                    v-model="readbackEnabled"
                    color="cyan"
                    inset
                    label="Readback voice"
                    hide-details
                />
                <v-switch
                    v-model="debugMode"
                    color="orange"
                    inset
                    label="Debug Mode"
                    hide-details
                />
              </div>
            </div>
          </v-card-text>
        </v-card>
      </section>
    </div>
  </div>
</template>

<script setup lang="ts">
import { ref, computed, onMounted, watch, nextTick } from 'vue'
import { useRouter } from 'vue-router'
import useCommunicationsEngine from "../../shared/utils/communicationsEngine";
import { useAuthStore } from '~/stores/auth'
import { useApi } from '~/composables/useApi'
import { loadPizzicatoLite } from '../../shared/utils/pizzicatoLite'
import type { PizzicatoLite } from '../../shared/utils/pizzicatoLite'
<<<<<<< HEAD
=======
import { createNoiseGenerators, getReadabilityProfile } from '../../shared/utils/radioEffects'
>>>>>>> 9e25c914

// Core State
const engine = useCommunicationsEngine()
const auth = useAuthStore()
const api = useApi()
const router = useRouter()

const STORAGE_KEYS = {
  selectedPlan: 'pm_selected_plan',
  vatsimId: 'pm_vatsim_id'
} as const

let restoringFromStorage = true

const persistSelectedPlan = (plan: any | null) => {
  if (typeof window === 'undefined') return

  try {
    if (plan) {
      window.localStorage.setItem(STORAGE_KEYS.selectedPlan, JSON.stringify(plan))
    } else {
      window.localStorage.removeItem(STORAGE_KEYS.selectedPlan)
    }
  } catch (err) {
    console.warn('Failed to persist flight selection', err)
  }
}

const {
  currentState,
  nextCandidates,
  activeFrequency,
  communicationLog: log,
  clearCommunicationLog,
  variables: vars,
  flags,
  flightContext,
  currentStep,
  initializeFlight,
  updateFrequencyVariables,
  processPilotTransmission,
  buildLLMContext,
  applyLLMDecision,
  moveTo: forceMove,
  normalizeATCText,
  renderATCMessage,
  getStateDetails
} = engine

const lastTransmission = ref('')
const lastTransmissionFaulty = ref(false)
const lastTransmissionFaultNote = ref('')
const showTransmissionIssueDialog = ref(false)
const transmissionIssueNote = ref('')

function setLastTransmission(text: string) {
  lastTransmission.value = text
  lastTransmissionFaulty.value = false
  lastTransmissionFaultNote.value = ''
}

function clearLastTransmission() {
  setLastTransmission('')
}

function markLastTransmissionFault(note: string) {
  if (!lastTransmission.value) return
  lastTransmissionFaulty.value = true
  lastTransmissionFaultNote.value = note
}

function resetLastTransmissionFault() {
  lastTransmissionFaulty.value = false
  lastTransmissionFaultNote.value = ''
}

function startTransmissionIssueFlow() {
  if (!lastTransmission.value) return
  transmissionIssueNote.value = lastTransmissionFaultNote.value
  showTransmissionIssueDialog.value = true
}

function confirmTransmissionIssue() {
  if (!lastTransmission.value) {
    showTransmissionIssueDialog.value = false
    return
  }

  markLastTransmissionFault(transmissionIssueNote.value.trim())
  showTransmissionIssueDialog.value = false
}

function removeTransmissionIssue() {
  resetLastTransmissionFault()
  showTransmissionIssueDialog.value = false
}

function cancelTransmissionIssue() {
  showTransmissionIssueDialog.value = false
}

const clearLog = () => {
  clearCommunicationLog()
  clearLastTransmission()
}

// UI State
const currentScreen = ref<'login' | 'flightselect' | 'monitor'>('login')
const loading = ref(false)
const error = ref('')
const pilotInput = ref('')
const radioMode = ref<'atc' | 'intercom'>('atc')
const isRecording = ref(false)
const micPermission = ref(false)
const swapAnimation = ref(false)
const signalStrength = ref(4)
const radioCheckLoading = ref(false)
const radioEffectsEnabled = ref(true)
const readbackEnabled = ref(false)
const debugMode = ref(true)

const simulationRunning = ref(false)
const simulationTrace = ref<SimulationTraceEntry[]>([])
const simulationError = ref('')

// Frequencies
const frequencies = ref({
  active: '121.900',
  standby: '118.100'
})

const airportFrequencies = ref<AirportFrequencyEntry[]>([])
const airportFrequencyLoading = ref(false)
const frequencySources = ref({ vatsim: false, openaip: false })
const atisPlaybackLoading = ref(false)

onMounted(async () => {
  try {
    if (!auth.accessToken) {
      const refreshed = await auth.tryRefresh()
      if (!refreshed) {
        router.push('/login')
        return
      }
    }

    if (!auth.user) {
      await auth.fetchUser().catch((err) => {
        console.error('Session initialisation failed', err)
        router.push('/login')
      })
    }

    if (typeof window !== 'undefined') {
      const storedVatsimId = window.localStorage.getItem(STORAGE_KEYS.vatsimId)
      if (storedVatsimId) {
        vatsimId.value = storedVatsimId
      }

      const storedPlanRaw = window.localStorage.getItem(STORAGE_KEYS.selectedPlan)
      if (storedPlanRaw) {
        try {
          const parsedPlan = JSON.parse(storedPlanRaw)
          await startMonitoring(parsedPlan)
        } catch (err) {
          console.warn('Failed to restore stored flight plan', err)
          window.localStorage.removeItem(STORAGE_KEYS.selectedPlan)
        }
      }
    }
  } finally {
    restoringFromStorage = false
  }
})

watch(
  () => auth.accessToken,
  (token) => {
    if (!token) {
      persistSelectedPlan(null)
      router.push('/login')
    }
  }
)

// VATSIM Integration
const vatsimId = ref('1857215')
const flightPlans = ref<any[]>([])
const selectedPlan = ref<any>(null)

watch(vatsimId, (id) => {
  if (restoringFromStorage || typeof window === 'undefined') {
    return
  }

  const trimmed = id.trim()
  if (trimmed) {
    window.localStorage.setItem(STORAGE_KEYS.vatsimId, trimmed)
  } else {
    window.localStorage.removeItem(STORAGE_KEYS.vatsimId)
  }
})

// Audio
const mediaRecorder = ref<MediaRecorder | null>(null)
const audioChunks = ref<Blob[]>([])

// Computed Properties
const radioQuality = computed(() => {
  const strength = signalStrength.value
  if (strength >= 5) return { color: 'success', text: 'EXCELLENT' }
  if (strength >= 4) return { color: 'success', text: 'GOOD' }
  if (strength >= 3) return { color: 'warning', text: 'FAIR' }
  if (strength >= 2) return { color: 'orange', text: 'POOR' }
  return { color: 'error', text: 'WEAK' }
})

const completedPilotSteps = computed(() => simulationTrace.value.filter(entry => entry.kind === 'pilot').length)

const atisFrequencyEntry = computed(() => airportFrequencies.value.find(entry => entry.type === 'ATIS'))

const frequencySourceLabels = computed(() => {
  const labels: string[] = []
  if (frequencySources.value.vatsim) labels.push('VATSIM')
  if (frequencySources.value.openaip) labels.push('OpenAIP')
  return labels
})

type PreparedSpeech = {
  template: string
  plain: string
  normalized: string
}

type SpeechOptions = {
  voice?: string
  tag?: string
  updateLastTransmission?: boolean
  lastTransmissionLabel?: string
  delayMs?: number
  useNormalizedForTTS?: boolean
  speed?: number
  lessonId?: string
}

type SimulationDecisionTemplate = {
  next: string
  controllerSayState?: string
  controllerSayTpl?: string
  updates?: Record<string, any>
  note?: string
}

type SimulationTraceEntry = {
  kind: 'info' | 'pilot' | 'atc' | 'llm-input' | 'llm-output'
  id: string
  label: string
  payload?: any
}

type AirportFrequencyEntry = {
  type: string
  label: string
  frequency: string
  source: 'vatsim' | 'openaip'
  callsign?: string
  atisCode?: string
  atisText?: string
  lastUpdated?: string
}

type FrequencyVariableUpdate = Partial<Record<'atis_freq' | 'delivery_freq' | 'ground_freq' | 'tower_freq' | 'departure_freq' | 'approach_freq' | 'handoff_freq', string>>

const simulationPilotSteps = [
  'CD_CHECK_ATIS',
  'CD_VERIFY_READBACK',
  'GRD_READY_FOR_PUSH',
  'GRD_TAXI_REQUEST',
  'GRD_TAXI_READBACK',
  'TWR_LINEUP_REQ',
  'TWR_TAKEOFF_READBACK',
  'DEP_IDENT',
  'DEP_CLIMB_READBACK',
  'DES_READBACK',
  'APP_ESTABLISHED',
  'TWR_LAND_READBACK',
  'GRD_TAXI_IN_REQ',
  'GRD_TAXI_IN_READBACK'
] as const

type SimulationPilotState = typeof simulationPilotSteps[number]

const simulationDecisions: Record<SimulationPilotState, SimulationDecisionTemplate> = {
  CD_CHECK_ATIS: {
    next: 'CD_ISSUE_CLR',
    controllerSayState: 'CD_ISSUE_CLR',
    updates: {
      push_available: true,
      runway_occupied: false,
      pilot_able: true,
      runway_available: true,
      push_delay_min: 0,
      surface_wind: '220/05',
      speed_restriction: '210 knots',
      emergency_heading: '180'
    }
  },
  CD_VERIFY_READBACK: {
    next: 'CD_READBACK_CHECK'
  },
  GRD_READY_FOR_PUSH: {
    next: 'GRD_PUSH_APPROVE',
    controllerSayState: 'GRD_PUSH_APPROVE'
  },
  GRD_TAXI_REQUEST: {
    next: 'GRD_TAXI_INSTR',
    controllerSayState: 'GRD_TAXI_INSTR'
  },
  GRD_TAXI_READBACK: {
    next: 'TWR_CONTACT',
    controllerSayState: 'TWR_CONTACT'
  },
  TWR_LINEUP_REQ: {
    next: 'TWR_TAKEOFF_CLR',
    controllerSayState: 'TWR_TAKEOFF_CLR'
  },
  TWR_TAKEOFF_READBACK: {
    next: 'DEP_CONTACT',
    controllerSayState: 'DEP_CONTACT'
  },
  DEP_IDENT: {
    next: 'DEP_CLIMB_INSTR',
    controllerSayState: 'DEP_CLIMB_INSTR'
  },
  DEP_CLIMB_READBACK: {
    next: 'ENR_HANDOFF',
    controllerSayState: 'ENR_HANDOFF'
  },
  DES_READBACK: {
    next: 'APP_HANDOFF',
    controllerSayState: 'APP_HANDOFF',
    updates: {
      speed_restriction: '180 knots'
    }
  },
  APP_ESTABLISHED: {
    next: 'TWR_LAND_CONTACT',
    controllerSayState: 'TWR_LAND_CONTACT',
    updates: {
      runway_available: true,
      surface_wind: '210/06'
    }
  },
  TWR_LAND_READBACK: {
    next: 'TWR_VACATE',
    controllerSayState: 'TWR_VACATE'
  },
  GRD_TAXI_IN_REQ: {
    next: 'GRD_TAXI_INSTR_IN',
    controllerSayState: 'GRD_TAXI_INSTR_IN'
  },
  GRD_TAXI_IN_READBACK: {
    next: 'FLOW_COMPLETE'
  }
}

const recordedAtcStates = new Set<string>()
const simulationStepCount = simulationPilotSteps.length

const wait = (ms: number) => new Promise<void>(resolve => setTimeout(resolve, ms))

let audioContext: AudioContext | null = null
let pizzicatoLite: PizzicatoLite | null = null
let speechQueue: Promise<void> = Promise.resolve()

const enqueueSpeech = (task: () => Promise<void>) => {
  speechQueue = speechQueue
    .then(() => task())
    .catch(err => {
      console.error('Speech queue error:', err)
    })
  return speechQueue
}

const prepareSpeech = (tpl: string): PreparedSpeech => {
  const plain = renderATCMessage(tpl)
  const normalized = normalizeATCText(tpl, { ...vars.value, ...flags.value })
  return { template: tpl, plain, normalized }
}

const debugState = computed(() => {
  if (!currentState.value) return null
  const sayTpl = currentState.value.say_tpl
  return {
    id: currentState.value.id,
    phase: currentState.value.phase,
    role: currentState.value.role,
    frequencyName: currentState.value.frequencyName,
    sayPlain: sayTpl ? renderATCMessage(sayTpl) : '',
    sayNormalized: sayTpl ? normalizeATCText(sayTpl, { ...vars.value, ...flags.value }) : ''
  }
})

const debugNextStates = computed(() => {
  return nextCandidates.value.map(id => {
    const state = getStateDetails(id)
    if (!state) {
      return { id, role: '', phase: '', frequencyName: undefined, sayPlain: '', sayNormalized: '' }
    }
    const sayPlain = state.say_tpl ? renderATCMessage(state.say_tpl) : ''
    const sayNormalized = state.say_tpl ? normalizeATCText(state.say_tpl, { ...vars.value, ...flags.value }) : ''
    return {
      id,
      role: state.role,
      phase: state.phase,
      frequencyName: state.frequencyName,
      sayPlain,
      sayNormalized
    }
  })
})

// Methods
const normalizeExpectedText = (text: string): string => {
  if (!flightContext.value) return text
  return normalizeATCText(text, { ...vars.value, ...flags.value })
}

const ensureAudioContext = async (): Promise<AudioContext | null> => {
  if (typeof window === 'undefined') return null

  if (!audioContext) {
    const Ctx = window.AudioContext || (window as any).webkitAudioContext
    if (!Ctx) return null
    audioContext = new Ctx()
  }

  if (audioContext.state === 'suspended') {
    try {
      await audioContext.resume()
    } catch (err) {
      console.warn('AudioContext resume failed', err)
    }
  }

  return audioContext
}

const ensurePizzicato = async (ctx: AudioContext | null): Promise<PizzicatoLite | null> => {
  if (!ctx) return null
  if (!pizzicatoLite) {
    pizzicatoLite = await loadPizzicatoLite()
  }
  return pizzicatoLite
}

<<<<<<< HEAD
type ReadabilityProfile = {
  eq: {
    highpass: number
    highpassQ: number
    lowpass: number
    lowpassQ: number
    bandpass?: { frequency: number; q: number }
  }
  presence?: { frequency: number; q: number; gain: number }
  distortions: number[]
  tremolos?: Array<{ depth: number; speed: number; type?: OscillatorType }>
  gain: number
  compressor: Partial<{ threshold: number; knee: number; ratio: number; attack: number; release: number }>
  noise: { amplitude: number; bandFrequency: number; bandQ: number; crackle?: boolean }
}

const readabilityProfiles: Record<number, ReadabilityProfile> = {
  1: {
    eq: { highpass: 520, highpassQ: 1.1, lowpass: 1700, lowpassQ: 0.85, bandpass: { frequency: 1100, q: 2.6 } },
    presence: { frequency: 1300, q: 2.1, gain: 4 },
    distortions: [420, 260],
    tremolos: [
      { depth: 0.92, speed: 7.6, type: 'square' },
      { depth: 0.38, speed: 5.1 }
    ],
    gain: 0.84,
    compressor: { threshold: -32, ratio: 14, attack: 0.004, release: 0.3 },
    noise: { amplitude: 0.12, bandFrequency: 1500, bandQ: 1.6, crackle: true }
  },
  2: {
    eq: { highpass: 440, highpassQ: 0.95, lowpass: 2100, lowpassQ: 0.9, bandpass: { frequency: 1650, q: 1.9 } },
    presence: { frequency: 1700, q: 1.2, gain: 2.5 },
    distortions: [320],
    tremolos: [{ depth: 0.24, speed: 5.2 }],
    gain: 0.88,
    compressor: { threshold: -30, ratio: 13, attack: 0.0035, release: 0.28 },
    noise: { amplitude: 0.085, bandFrequency: 1800, bandQ: 1.4, crackle: true }
  },
  3: {
    eq: { highpass: 360, highpassQ: 0.8, lowpass: 2600, lowpassQ: 0.9, bandpass: { frequency: 1850, q: 1.5 } },
    presence: { frequency: 2100, q: 1.3, gain: 1.8 },
    distortions: [220],
    tremolos: [{ depth: 0.14, speed: 4.5 }],
    gain: 0.9,
    compressor: { threshold: -28, ratio: 12, attack: 0.003, release: 0.26 },
    noise: { amplitude: 0.055, bandFrequency: 1900, bandQ: 1.2 }
  },
  4: {
    eq: { highpass: 310, highpassQ: 0.7, lowpass: 3050, lowpassQ: 0.85, bandpass: { frequency: 2000, q: 1.2 } },
    presence: { frequency: 2300, q: 1.4, gain: 1.4 },
    distortions: [140],
    tremolos: [{ depth: 0.08, speed: 3.6 }],
    gain: 0.93,
    compressor: { threshold: -27, ratio: 11, attack: 0.0028, release: 0.23 },
    noise: { amplitude: 0.035, bandFrequency: 2000, bandQ: 1.1 }
  },
  5: {
    eq: { highpass: 280, highpassQ: 0.65, lowpass: 3300, lowpassQ: 0.8, bandpass: { frequency: 2150, q: 1.1 } },
    presence: { frequency: 2450, q: 1.5, gain: 1.1 },
    distortions: [90],
    tremolos: [{ depth: 0.05, speed: 3 }],
    gain: 0.96,
    compressor: { threshold: -26, ratio: 10, attack: 0.0025, release: 0.2 },
    noise: { amplitude: 0.02, bandFrequency: 2100, bandQ: 1 }
  }
}

const getReadabilityProfile = (level: number): ReadabilityProfile => {
  const clamped = Math.max(1, Math.min(5, level))
  return readabilityProfiles[clamped] || readabilityProfiles[3]
}

const createNoiseGenerators = (
  ctx: AudioContext,
  duration: number,
  profile: ReadabilityProfile,
  level: number
): Array<() => void> => {
  const stops: Array<() => void> = []
  const bufferLength = Math.max(1, Math.ceil((duration + 0.2) * ctx.sampleRate))
  const noiseBuffer = ctx.createBuffer(1, bufferLength, ctx.sampleRate)
  const channel = noiseBuffer.getChannelData(0)
  const amplitude = profile.noise.amplitude
  const crackle = profile.noise.crackle

  for (let i = 0; i < channel.length; i++) {
    if (crackle && Math.random() < 0.002) {
      const burstLength = Math.min(Math.floor(ctx.sampleRate * 0.02), channel.length - i)
      for (let j = 0; j < burstLength; j++, i++) {
        channel[i] = (Math.random() * 2 - 1) * amplitude * 3.2
      }
      i--
      continue
    }

    channel[i] = (Math.random() * 2 - 1) * amplitude
  }

  const noiseSource = ctx.createBufferSource()
  noiseSource.buffer = noiseBuffer

  const bandPass = ctx.createBiquadFilter()
  bandPass.type = 'bandpass'
  bandPass.frequency.value = profile.noise.bandFrequency
  bandPass.Q.value = profile.noise.bandQ

  const noiseGain = ctx.createGain()
  noiseGain.gain.value = amplitude

  noiseSource.connect(bandPass)
  bandPass.connect(noiseGain)
  noiseGain.connect(ctx.destination)

  try {
    noiseSource.start()
  } catch (err) {
    console.warn('Noise source start failed', err)
  }

  stops.push(() => {
    try {
      noiseSource.stop()
    } catch {
      // ignore stop failure
    }
    noiseSource.disconnect()
    bandPass.disconnect()
    noiseGain.disconnect()
  })

  if (level <= 3) {
    const hissBuffer = ctx.createBuffer(1, bufferLength, ctx.sampleRate)
    const hissChannel = hissBuffer.getChannelData(0)
    const hissAmplitude = amplitude * (level === 1 ? 0.9 : 0.6)
    for (let i = 0; i < hissChannel.length; i++) {
      hissChannel[i] = (Math.random() * 2 - 1) * hissAmplitude
    }
    const hissSource = ctx.createBufferSource()
    hissSource.buffer = hissBuffer
    const highPass = ctx.createBiquadFilter()
    highPass.type = 'highpass'
    highPass.frequency.value = 2800
    const hissGain = ctx.createGain()
    hissGain.gain.value = hissAmplitude * 0.6
    hissSource.connect(highPass)
    highPass.connect(hissGain)
    hissGain.connect(ctx.destination)
    try {
      hissSource.start()
    } catch (err) {
      console.warn('Hiss source start failed', err)
    }
    stops.push(() => {
      try {
        hissSource.stop()
      } catch {
        // ignore
      }
      hissSource.disconnect()
      highPass.disconnect()
      hissGain.disconnect()
    })
  }

  return stops
}
=======
>>>>>>> 9e25c914

const playAudioWithEffects = async (base64: string, mime = 'audio/wav') => {
  if (typeof window === 'undefined') return

  const dataUrl = `data:${mime || 'audio/wav'};base64,${base64}`

  const playWithoutEffects = () =>
    new Promise<void>((resolve) => {
      const audio = new Audio(dataUrl)
      audio.onended = () => resolve()
      audio.onerror = () => resolve()
      audio.play().catch(() => resolve())
    })

  if (!radioEffectsEnabled.value) {
    await playWithoutEffects()
    return
  }

  try {
    const ctx = await ensureAudioContext()
    const pizzicato = await ensurePizzicato(ctx)
    if (!ctx || !pizzicato) throw new Error('Audio engine unavailable')

    const sound = await pizzicato.createSoundFromBase64(ctx, base64)
    const readability = Math.max(1, Math.min(5, signalStrength.value))
    const profile = getReadabilityProfile(readability)

    const { Effects } = pizzicato

    const highpass = new Effects.HighPassFilter(ctx, {
      frequency: profile.eq.highpass,
      q: profile.eq.highpassQ
    })
    const lowpass = new Effects.LowPassFilter(ctx, {
      frequency: profile.eq.lowpass,
      q: profile.eq.lowpassQ
    })
    sound.addEffect(highpass)
    sound.addEffect(lowpass)

    if (profile.eq.bandpass) {
      sound.addEffect(
        new Effects.BandPassFilter(ctx, {
          frequency: profile.eq.bandpass.frequency,
          q: profile.eq.bandpass.q
        })
      )
    }

    if (profile.presence) {
      sound.addEffect(new Effects.PeakingFilter(ctx, profile.presence))
    }

    profile.distortions.forEach((amount) => {
      sound.addEffect(new Effects.Distortion(ctx, { amount }))
    })

    sound.addEffect(new Effects.Compressor(ctx, profile.compressor))

    if (profile.tremolos) {
      profile.tremolos.forEach((tremolo) => {
        sound.addEffect(new Effects.Tremolo(ctx, tremolo))
      })
    }

    sound.setVolume(profile.gain)

    const stopNoiseGenerators = createNoiseGenerators(ctx, sound.duration, profile, readability)

    try {
      await sound.play()
    } finally {
      stopNoiseGenerators.forEach((stop) => stop())
      sound.clearEffects()
    }
  } catch (err) {
    console.error('Failed to apply radio effect', err)
    await playWithoutEffects()
  }
}

const speakPrepared = async (prepared: PreparedSpeech, options: SpeechOptions = {}) => {
  try {
    const response = await api.post('/api/atc/say', {
      text: options.useNormalizedForTTS === false ? prepared.plain : prepared.normalized,
      level: signalStrength.value,
      voice: options.voice || 'alloy',
      speed: 0.95,
      moduleId: 'pilot-monitoring',
      lessonId: currentState.value?.id || 'general',
      tag: options.tag || 'controller-reply'
    })

    if (response.success && response.audio) {
      if (options.updateLastTransmission !== false) {
        setLastTransmission(options.lastTransmissionLabel || `ATC: ${prepared.plain}`)
      }
      await playAudioWithEffects(response.audio.base64, response.audio.mime)
    }
  } catch (err) {
    console.error('TTS failed:', err)
  }
}

const speakWithRadioEffects = (tpl: string, options: SpeechOptions = {}) => {
  const prepared = prepareSpeech(tpl)
  const delay = options.delayMs ?? 0
  enqueueSpeech(async () => {
    if (delay > 0) {
      await wait(delay)
    }
    await speakPrepared(prepared, options)
  })
}

const speakPlainText = (text: string, options: SpeechOptions = {}) => {
  const trimmed = text.trim()
  if (!trimmed) {
    return Promise.resolve()
  }

  const speed = options.speed ?? 0.95
  const lessonId = options.lessonId || currentState.value?.id || 'general'

  return enqueueSpeech(async () => {
    try {
      const response = await api.post('/api/atc/say', {
        text: trimmed,
        level: signalStrength.value,
        voice: options.voice || 'alloy',
        speed,
        moduleId: 'pilot-monitoring',
        lessonId,
        tag: options.tag || 'announcement'
      })

      if (response.success && response.audio) {
        if (options.updateLastTransmission !== false) {
          setLastTransmission(options.lastTransmissionLabel || trimmed)
        }
        await playAudioWithEffects(response.audio.base64, response.audio.mime)
      }
    } catch (err) {
      console.error('TTS failed:', err)
    }
  })
}

const scheduleControllerSpeech = (tpl: string) => {
  const plain = renderATCMessage(tpl)
  speakWithRadioEffects(tpl, {
    delayMs: 800 + Math.random() * 2000,
    tag: 'controller-reply',
    updateLastTransmission: true,
    useNormalizedForTTS: true,
    lastTransmissionLabel: `ATC: ${plain}`
  })
}

const speakPilotReadback = (text: string) => {
  speakWithRadioEffects(text, {
    delayMs: 400,
    voice: 'verse',
    tag: 'pilot-readback',
    updateLastTransmission: false,
    useNormalizedForTTS: true
  })
}

const handlePilotTransmission = async (message: string, source: 'text' | 'ptt' = 'text') => {
  const transcript = message.trim()
  if (!transcript) return

  const prefix = source === 'ptt' ? 'Pilot (PTT)' : 'Pilot'
  setLastTransmission(`${prefix}: ${transcript}`)

  const quickResponse = processPilotTransmission(transcript)

  if (readbackEnabled.value) {
    speakPilotReadback(transcript)
  }

  if (quickResponse) {
    scheduleControllerSpeech(quickResponse)
    return
  }

  const ctx = buildLLMContext(transcript)

  try {
    const decision = await api.post('/api/llm/decide', ctx)

    applyLLMDecision(decision)

    if (decision.controller_say_tpl && !decision.radio_check) {
      scheduleControllerSpeech(decision.controller_say_tpl)
    }
  } catch (e) {
    console.error('LLM decision failed', e)
    setLastTransmission(`${prefix}: ${transcript} (LLM failed)`)
  }
}

// VATSIM Integration
const loadFlightPlans = async () => {
  if (!vatsimId.value) return

  loading.value = true
  error.value = ''

  try {
    const response = await api.get('/api/vatsim/flightplans', {
      query: { cid: vatsimId.value }
    })

    if (Array.isArray(response) && response.length > 0) {
      flightPlans.value = response.slice(0, 10)
      currentScreen.value = 'flightselect'
    } else {
      error.value = 'No flight plans found for this VATSIM ID'
    }
  } catch (err) {
    console.error('Error loading flight plans:', err)
    error.value = 'Error loading flight plans. Please check the VATSIM ID.'
  } finally {
    loading.value = false
  }
}

const startMonitoring = async (flightPlan: any) => {
  selectedPlan.value = flightPlan
  initializeFlight(flightPlan)
  currentScreen.value = 'monitor'
  persistSelectedPlan(flightPlan)

  // Set appropriate frequency based on departure airport
  if (flightPlan.dep === 'EDDF') {
    frequencies.value.active = '121.900' // Frankfurt Delivery
    frequencies.value.standby = '121.700' // Frankfurt Ground
  }

  await fetchAirportFrequencies(flightPlan.dep || flightPlan.departure)
}

const startDemoFlight = () => {
  const demoFlight = {
    callsign: 'DLH39A',
    aircraft: 'A320/L',
    dep: 'EDDF',
    arr: 'EDDM',
    altitude: '36000',
    assignedsquawk: '1234'
  }
  void startMonitoring(demoFlight)
}

const backToSetup = () => {
  currentScreen.value = 'login'
  selectedPlan.value = null
  persistSelectedPlan(null)
  clearLastTransmission()
  airportFrequencies.value = []
  frequencySources.value = { vatsim: false, openaip: false }
}

// Audio/PTT Functions
const requestMicAccess = async () => {
  try {
    await navigator.mediaDevices.getUserMedia({ audio: true })
    micPermission.value = true
  } catch (err) {
    console.error('Microphone permission denied:', err)
    micPermission.value = false
  }
}

const startRecording = async (isIntercom = false) => {
  if (!micPermission.value) {
    await requestMicAccess()
    return
  }

  try {
    const stream = await navigator.mediaDevices.getUserMedia({
      audio: {
        sampleRate: 16000,
        channelCount: 1,
        echoCancellation: true,
        noiseSuppression: true
      }
    })

    mediaRecorder.value = new MediaRecorder(stream)
    audioChunks.value = []

    mediaRecorder.value.ondataavailable = (event) => {
      if (event.data.size > 0) {
        audioChunks.value.push(event.data)
      }
    }

    mediaRecorder.value.onstop = () => {
      const audioBlob = new Blob(audioChunks.value, { type: 'audio/wav' })
      processTransmission(audioBlob, isIntercom)
      stream.getTracks().forEach(track => track.stop())
    }

    mediaRecorder.value.start()
    isRecording.value = true

    if (radioEffectsEnabled.value) {
      playPTTBeep(true)
    }

  } catch (err) {
    console.error('Failed to start recording:', err)
  }
}

const stopRecording = () => {
  if (mediaRecorder.value && isRecording.value) {
    mediaRecorder.value.stop()
    isRecording.value = false

    if (radioEffectsEnabled.value) {
      playPTTBeep(false)
    }
  }
}

const processTransmission = async (audioBlob: Blob, isIntercom: boolean) => {
  try {
    const arrayBuffer = await audioBlob.arrayBuffer()
    const base64Audio = btoa(String.fromCharCode(...new Uint8Array(arrayBuffer)))

    if (isIntercom) {
      const result = await api.post('/api/atc/ptt', {
        audio: base64Audio,
        context: {
          state_id: currentState.value?.id || 'INTERCOM',
          state: {},
          candidates: [],
          variables: { callsign: vars.value.callsign },
          flags: {}
        },
        moduleId: 'pilot-monitoring-intercom',
        lessonId: 'intercom',
        format: 'webm',
        autoDecide: false
      })

      if (result.success) {
        setLastTransmission(`INTERCOM: ${result.transcription}`)
        const transcription = result.transcription.toLowerCase()
        if (transcription.includes('checklist') || transcription.includes('check list')) {
          speakWithRadioEffects('Checklist functionality available in advanced mode', {
            delayMs: 600,
            updateLastTransmission: false,
            tag: 'system-info',
            useNormalizedForTTS: true
          })
        }
      }
    } else {
      const ctx = buildLLMContext('')

      const result = await api.post('/api/atc/ptt', {
        audio: base64Audio,
        context: ctx,
        moduleId: 'pilot-monitoring',
        lessonId: currentState.value?.id || 'general',
        format: 'webm',
        autoDecide: false
      })

      if (result.success) {
        await handlePilotTransmission(result.transcription, 'ptt')
      }
    }
  } catch (err) {
    console.error('Error processing transmission:', err)
    setLastTransmission('Error processing audio')
  }
}

const sendPilotText = async () => {
  const text = pilotInput.value.trim()
  if (!text) return

  pilotInput.value = ''
  await handlePilotTransmission(text, 'text')
}

const FREQUENCY_PLACEHOLDER = '---'

const frequencyTypeMap: Record<string, keyof FrequencyVariableUpdate> = {
  ATIS: 'atis_freq',
  DEL: 'delivery_freq',
  CLD: 'delivery_freq',
  GND: 'ground_freq',
  TWR: 'tower_freq',
  DEP: 'departure_freq',
  APP: 'approach_freq',
  CTR: 'handoff_freq',
  ACC: 'handoff_freq',
  FSS: 'handoff_freq'
}

const toFrequencyVariableUpdate = (entry: AirportFrequencyEntry): FrequencyVariableUpdate | null => {
  if (!entry?.frequency) {
    return null
  }

  const targetKey = frequencyTypeMap[entry.type]
  if (!targetKey) {
    return null
  }

  return { [targetKey]: entry.frequency } as FrequencyVariableUpdate
}

const updateEngineFrequencyFromEntry = (entry: AirportFrequencyEntry) => {
  const update = toFrequencyVariableUpdate(entry)
  if (!update) {
    return
  }

  updateFrequencyVariables(update)
}

const syncLocalFrequenciesWithEngine = (updates: FrequencyVariableUpdate) => {
  const currentUnit = flags.value.current_unit
  if (currentUnit === 'DEL' && updates.delivery_freq) {
    frequencies.value.active = updates.delivery_freq
  } else if (currentUnit === 'GROUND' && updates.ground_freq) {
    frequencies.value.active = updates.ground_freq
  } else if (currentUnit === 'TOWER' && updates.tower_freq) {
    frequencies.value.active = updates.tower_freq
  } else if (currentUnit === 'DEP' && updates.departure_freq) {
    frequencies.value.active = updates.departure_freq
  } else if (currentUnit === 'APP' && updates.approach_freq) {
    frequencies.value.active = updates.approach_freq
  } else if (currentUnit === 'CTR' && updates.handoff_freq) {
    frequencies.value.active = updates.handoff_freq
  }

  if (updates.ground_freq) {
    frequencies.value.standby = updates.ground_freq
  }
}

const applyFrequencyVariablesFromList = (list: AirportFrequencyEntry[]) => {
  if (!Array.isArray(list) || list.length === 0) {
    return
  }

  const prioritized = [...list].sort((a, b) => {
    if (a.source === b.source) return 0
    return a.source === 'vatsim' ? -1 : 1
  })

  const updates: FrequencyVariableUpdate = {}

  for (const entry of prioritized) {
    const targetKey = frequencyTypeMap[entry.type]
    if (!targetKey) continue
    if (updates[targetKey]) continue
    if (!entry.frequency) continue
    updates[targetKey] = entry.frequency
  }

  if (Object.keys(updates).length > 0) {
    updateFrequencyVariables(updates)
    syncLocalFrequenciesWithEngine(updates)
  }
}

const fetchAirportFrequencies = async (icao: string | undefined) => {
  if (!icao) return

  airportFrequencyLoading.value = true
  airportFrequencies.value = []
  frequencySources.value = { vatsim: false, openaip: false }

  try {
    const response = await api.get(`/api/airports/${encodeURIComponent(icao)}/frequencies`)
    const entries = Array.isArray(response?.frequencies) ? response.frequencies as AirportFrequencyEntry[] : []
    airportFrequencies.value = entries
    frequencySources.value = {
      vatsim: Boolean(response?.sources?.vatsim),
      openaip: Boolean(response?.sources?.openaip)
    }

    applyFrequencyVariablesFromList(entries)
  } catch (err) {
    console.error('Failed to load airport frequencies:', err)
    airportFrequencies.value = []
    frequencySources.value = { vatsim: false, openaip: false }
  } finally {
    airportFrequencyLoading.value = false
  }
}

const setActiveFrequencyFromList = (entry: AirportFrequencyEntry) => {
  if (!entry) return
  const isPlaceholder = !entry.frequency || entry.frequency === FREQUENCY_PLACEHOLDER

  if (!isPlaceholder && frequencies.value.active !== entry.frequency) {
    frequencies.value.standby = frequencies.value.active
    frequencies.value.active = entry.frequency
  }

  updateEngineFrequencyFromEntry(entry)
}

const setStandbyFrequencyFromList = (entry: AirportFrequencyEntry) => {
  if (!entry) return
  const isPlaceholder = !entry.frequency || entry.frequency === FREQUENCY_PLACEHOLDER

  if (!isPlaceholder) {
    frequencies.value.standby = entry.frequency
  }

  updateEngineFrequencyFromEntry(entry)
}

const fetchMetarText = async (icao: string | undefined): Promise<string | null> => {
  if (!icao) return null

  try {
    const response = await api.get('/api/vatsim/metar', { query: { id: icao } })
    if (typeof response === 'string') {
      const trimmed = response.trim()
      return trimmed.length ? trimmed : null
    }
  } catch (err) {
    console.error('Failed to fetch METAR:', err)
  }

  return null
}

const buildAtisAnnouncement = (entry: AirportFrequencyEntry, fallback?: string): string => {
  const parts: string[] = []
  const location = flightContext.value.dep ? `${flightContext.value.dep} ATIS` : 'ATIS'
  parts.push(location)

  if (entry.atisCode) {
    parts.push(`Information ${entry.atisCode}`)
  }

  if (entry.atisText) {
    parts.push(entry.atisText)
  } else if (fallback) {
    parts.push(fallback)
  }

  if (!entry.frequency || entry.frequency === FREQUENCY_PLACEHOLDER) {
    parts.push('Frequency unavailable')
  } else {
    parts.push(`Frequency ${entry.frequency}`)
  }

  return parts
    .map(segment => segment.trim())
    .filter(Boolean)
    .join('. ')
    .replace(/\s+/g, ' ')
}

const playAtisBroadcast = async () => {
  const atisEntry = atisFrequencyEntry.value
  if (!atisEntry) return

  setActiveFrequencyFromList(atisEntry)
  atisPlaybackLoading.value = true

  try {
    let content = atisEntry.atisText || ''
    if (!content) {
      const metar = await fetchMetarText(flightContext.value.dep)
      if (metar) {
        content = `METAR ${metar}`
      }
    }

    if (!content) {
      setLastTransmission('ATIS: No current information available')
      return
    }

    const announcement = buildAtisAnnouncement({ ...atisEntry, atisText: content })
    await speakPlainText(announcement, {
      voice: 'verse',
      speed: 0.9,
      tag: 'atis-broadcast',
      lessonId: 'atis',
      lastTransmissionLabel: `ATIS: ${announcement}`
    })
  } catch (err) {
    console.error('ATIS playback failed:', err)
  } finally {
    atisPlaybackLoading.value = false
  }
}

const performRadioCheck = async () => {
  if (!flightContext.value.callsign) return

  radioCheckLoading.value = true

  const message = `${frequencies.value.active}, ${flightContext.value.callsign}, radio check`

  try {
    await handlePilotTransmission(message, 'text')
  } catch (err) {
    console.error('Radio check failed:', err)
  } finally {
    radioCheckLoading.value = false
  }
}

const swapFrequencies = () => {
  swapAnimation.value = true

  const temp = frequencies.value.active
  frequencies.value.active = frequencies.value.standby
  frequencies.value.standby = temp

  setTimeout(() => {
    swapAnimation.value = false
  }, 500)
}

const formatTime = (date: Date): string => {
  return date.toLocaleTimeString('de-DE', {
    hour12: false,
    hour: '2-digit',
    minute: '2-digit',
    second: '2-digit'
  })
}

const playPTTBeep = (start: boolean) => {
  if (!radioEffectsEnabled.value) return

  try {
    const audioContext = new (window.AudioContext || (window as any).webkitAudioContext)()
    const oscillator = audioContext.createOscillator()
    const gainNode = audioContext.createGain()

    oscillator.connect(gainNode)
    gainNode.connect(audioContext.destination)

    oscillator.frequency.setValueAtTime(start ? 800 : 600, audioContext.currentTime)
    gainNode.gain.setValueAtTime(0.1, audioContext.currentTime)
    gainNode.gain.exponentialRampToValueAtTime(0.01, audioContext.currentTime + 0.1)

    oscillator.start()
    oscillator.stop(audioContext.currentTime + 0.1)
  } catch (err) {
    // Audio context may not be available
  }
}

const cloneForTrace = <T>(value: T): T => {
  try {
    return JSON.parse(JSON.stringify(value))
  } catch (_err) {
    return value
  }
}

const formatTracePayload = (payload: any): string => {
  if (payload === null || payload === undefined) return ''
  if (typeof payload === 'string') return payload
  try {
    return JSON.stringify(payload, null, 2)
  } catch (err) {
    return String(payload)
  }
}

const recordCurrentAtcMessage = () => {
  const state = currentState.value
  if (!state?.id || recordedAtcStates.has(state.id) || !state.say_tpl) {
    return
  }

  const plain = renderATCMessage(state.say_tpl)
  const normalized = normalizeATCText(state.say_tpl, { ...vars.value, ...flags.value })

  simulationTrace.value.push({
    kind: 'atc',
    id: state.id,
    label: `ATC • ${state.phase}`,
    payload: { text: plain, normalized }
  })

  setLastTransmission(`ATC: ${plain}`)
  recordedAtcStates.add(state.id)
}

const pickNextStateId = (state: ReturnType<typeof getStateDetails> | null): string | null => {
  if (!state) return null

  const chains: Array<Array<{ to: string }>> = []
  if (state.ok_next?.length) chains.push(state.ok_next.map(({ to }) => ({ to })))
  if (state.next?.length) chains.push(state.next.map(({ to }) => ({ to })))
  if (state.bad_next?.length) chains.push(state.bad_next.map(({ to }) => ({ to })))
  if (state.timer_next?.length) chains.push(state.timer_next.map(({ to }) => ({ to })))

  for (const list of chains) {
    for (const entry of list) {
      if (entry?.to) return entry.to
    }
  }

  return null
}

const advanceAutomaticStates = async () => {
  let guard = 0

  while (guard++ < 50) {
    const state = currentState.value
    if (!state?.id) break
    if (state.auto === 'end') break

    const autoMode = Boolean(state.auto && state.auto !== 'end')
    if (!autoMode && state.role === 'pilot') break

    const nextId = pickNextStateId(state)
    if (!nextId || nextId === state.id) break

    forceMove(nextId)
    await nextTick()
    recordCurrentAtcMessage()
  }
}

const runFullSimulation = async () => {
  if (simulationRunning.value) return

  simulationRunning.value = true
  simulationTrace.value = []
  simulationError.value = ''
  recordedAtcStates.clear()
  debugMode.value = true

  try {
    simulationTrace.value.push({
      kind: 'info',
      id: 'init',
      label: 'Simulation Start',
      payload: { timestamp: new Date().toISOString(), steps: simulationStepCount }
    })

    startDemoFlight()
    await nextTick()
    clearLog()
    recordedAtcStates.clear()

    if (currentState.value?.id !== 'CD_CHECK_ATIS') {
      forceMove('CD_CHECK_ATIS')
      await nextTick()
    }

    for (const stepId of simulationPilotSteps) {
      const state = getStateDetails(stepId)
      if (!state?.utterance_tpl) {
        throw new Error(`Missing pilot utterance for ${stepId}`)
      }

      if (currentState.value?.id !== stepId) {
        forceMove(stepId)
        await nextTick()
      }

      await wait(120)

      const pilotText = renderATCMessage(state.utterance_tpl)
      const pilotNormalized = normalizeATCText(state.utterance_tpl, { ...vars.value, ...flags.value })

      simulationTrace.value.push({
        kind: 'pilot',
        id: stepId,
        label: `Pilot • ${state.phase}`,
        payload: { text: pilotText, normalized: pilotNormalized }
      })

      setLastTransmission(`Pilot: ${pilotText}`)

      const quickResponse = processPilotTransmission(pilotText)
      if (quickResponse) {
        simulationTrace.value.push({
          kind: 'info',
          id: `${stepId}-quick`,
          label: 'Quick Response',
          payload: { text: quickResponse }
        })
        await nextTick()
      }

      const ctx = buildLLMContext(pilotText)
      simulationTrace.value.push({
        kind: 'llm-input',
        id: stepId,
        label: 'LLM Request',
        payload: cloneForTrace(ctx)
      })

      const template = simulationDecisions[stepId]
      if (!template) {
        throw new Error(`Missing simulation decision for ${stepId}`)
      }

      const decision: any = { next_state: template.next }
      if (template.controllerSayTpl) {
        decision.controller_say_tpl = template.controllerSayTpl
      } else if (template.controllerSayState) {
        const sayState = getStateDetails(template.controllerSayState)
        if (sayState?.say_tpl) {
          decision.controller_say_tpl = sayState.say_tpl
        }
      }
      if (template.updates) {
        decision.updates = template.updates
      }

      simulationTrace.value.push({
        kind: 'llm-output',
        id: stepId,
        label: `LLM Response → ${decision.next_state}`,
        payload: cloneForTrace(decision)
      })

      applyLLMDecision(decision)
      await nextTick()
      recordCurrentAtcMessage()
      await advanceAutomaticStates()
      await wait(200)
    }

    simulationTrace.value.push({
      kind: 'info',
      id: 'complete',
      label: 'Simulation Complete',
      payload: {
        timestamp: new Date().toISOString(),
        finalState: currentState.value?.id,
        pilotSteps: completedPilotSteps.value
      }
    })
  } catch (err: any) {
    const message = err?.message || String(err)
    simulationError.value = message
    simulationTrace.value.push({
      kind: 'info',
      id: 'error',
      label: 'Simulation aborted',
      payload: { error: message }
    })
  } finally {
    simulationRunning.value = false
  }
}

// Lifecycle
onMounted(async () => {
  await requestMicAccess()
})

watch(showTransmissionIssueDialog, (open) => {
  if (!open) {
    transmissionIssueNote.value = ''
  }
})

// Watch for frequency changes from engine
watch(() => activeFrequency.value, (newFreq) => {
  if (newFreq && newFreq !== frequencies.value.active) {
    frequencies.value.active = newFreq
  }
})
</script>

<style scoped>
.ptt-pad {
  user-select: none;
  -webkit-user-select: none;
  touch-action: manipulation;
}

.signal-bar {
  width: 3px;
  height: 12px;
  background: rgba(255, 255, 255, 0.2);
  border-radius: 1px;
  transition: all 0.3s ease;
}

.signal-bar:nth-child(1) { height: 4px; }
.signal-bar:nth-child(2) { height: 6px; }
.signal-bar:nth-child(3) { height: 8px; }
.signal-bar:nth-child(4) { height: 10px; }
.signal-bar:nth-child(5) { height: 12px; }

.signal-bar.signal-active {
  background: #22d3ee;
  box-shadow: 0 0 4px #22d3ee;
}

.swap-animation {
  transform: rotate(180deg);
  transition: transform 0.5s ease;
}

.freq-input-active :deep(.v-field__outline) {
  --v-field-border-color: #4ade80;
}

.freq-input-standby :deep(.v-field__outline) {
  --v-field-border-color: #f59e0b;
}

@keyframes pulse {
  0%, 100% { opacity: 1; }
  50% { opacity: 0.7; }
}

.animate-pulse {
  animation: pulse 1s infinite;
}
</style><|MERGE_RESOLUTION|>--- conflicted
+++ resolved
@@ -896,10 +896,7 @@
 import { useApi } from '~/composables/useApi'
 import { loadPizzicatoLite } from '../../shared/utils/pizzicatoLite'
 import type { PizzicatoLite } from '../../shared/utils/pizzicatoLite'
-<<<<<<< HEAD
-=======
 import { createNoiseGenerators, getReadabilityProfile } from '../../shared/utils/radioEffects'
->>>>>>> 9e25c914
 
 // Core State
 const engine = useCommunicationsEngine()
@@ -1356,175 +1353,6 @@
   return pizzicatoLite
 }
 
-<<<<<<< HEAD
-type ReadabilityProfile = {
-  eq: {
-    highpass: number
-    highpassQ: number
-    lowpass: number
-    lowpassQ: number
-    bandpass?: { frequency: number; q: number }
-  }
-  presence?: { frequency: number; q: number; gain: number }
-  distortions: number[]
-  tremolos?: Array<{ depth: number; speed: number; type?: OscillatorType }>
-  gain: number
-  compressor: Partial<{ threshold: number; knee: number; ratio: number; attack: number; release: number }>
-  noise: { amplitude: number; bandFrequency: number; bandQ: number; crackle?: boolean }
-}
-
-const readabilityProfiles: Record<number, ReadabilityProfile> = {
-  1: {
-    eq: { highpass: 520, highpassQ: 1.1, lowpass: 1700, lowpassQ: 0.85, bandpass: { frequency: 1100, q: 2.6 } },
-    presence: { frequency: 1300, q: 2.1, gain: 4 },
-    distortions: [420, 260],
-    tremolos: [
-      { depth: 0.92, speed: 7.6, type: 'square' },
-      { depth: 0.38, speed: 5.1 }
-    ],
-    gain: 0.84,
-    compressor: { threshold: -32, ratio: 14, attack: 0.004, release: 0.3 },
-    noise: { amplitude: 0.12, bandFrequency: 1500, bandQ: 1.6, crackle: true }
-  },
-  2: {
-    eq: { highpass: 440, highpassQ: 0.95, lowpass: 2100, lowpassQ: 0.9, bandpass: { frequency: 1650, q: 1.9 } },
-    presence: { frequency: 1700, q: 1.2, gain: 2.5 },
-    distortions: [320],
-    tremolos: [{ depth: 0.24, speed: 5.2 }],
-    gain: 0.88,
-    compressor: { threshold: -30, ratio: 13, attack: 0.0035, release: 0.28 },
-    noise: { amplitude: 0.085, bandFrequency: 1800, bandQ: 1.4, crackle: true }
-  },
-  3: {
-    eq: { highpass: 360, highpassQ: 0.8, lowpass: 2600, lowpassQ: 0.9, bandpass: { frequency: 1850, q: 1.5 } },
-    presence: { frequency: 2100, q: 1.3, gain: 1.8 },
-    distortions: [220],
-    tremolos: [{ depth: 0.14, speed: 4.5 }],
-    gain: 0.9,
-    compressor: { threshold: -28, ratio: 12, attack: 0.003, release: 0.26 },
-    noise: { amplitude: 0.055, bandFrequency: 1900, bandQ: 1.2 }
-  },
-  4: {
-    eq: { highpass: 310, highpassQ: 0.7, lowpass: 3050, lowpassQ: 0.85, bandpass: { frequency: 2000, q: 1.2 } },
-    presence: { frequency: 2300, q: 1.4, gain: 1.4 },
-    distortions: [140],
-    tremolos: [{ depth: 0.08, speed: 3.6 }],
-    gain: 0.93,
-    compressor: { threshold: -27, ratio: 11, attack: 0.0028, release: 0.23 },
-    noise: { amplitude: 0.035, bandFrequency: 2000, bandQ: 1.1 }
-  },
-  5: {
-    eq: { highpass: 280, highpassQ: 0.65, lowpass: 3300, lowpassQ: 0.8, bandpass: { frequency: 2150, q: 1.1 } },
-    presence: { frequency: 2450, q: 1.5, gain: 1.1 },
-    distortions: [90],
-    tremolos: [{ depth: 0.05, speed: 3 }],
-    gain: 0.96,
-    compressor: { threshold: -26, ratio: 10, attack: 0.0025, release: 0.2 },
-    noise: { amplitude: 0.02, bandFrequency: 2100, bandQ: 1 }
-  }
-}
-
-const getReadabilityProfile = (level: number): ReadabilityProfile => {
-  const clamped = Math.max(1, Math.min(5, level))
-  return readabilityProfiles[clamped] || readabilityProfiles[3]
-}
-
-const createNoiseGenerators = (
-  ctx: AudioContext,
-  duration: number,
-  profile: ReadabilityProfile,
-  level: number
-): Array<() => void> => {
-  const stops: Array<() => void> = []
-  const bufferLength = Math.max(1, Math.ceil((duration + 0.2) * ctx.sampleRate))
-  const noiseBuffer = ctx.createBuffer(1, bufferLength, ctx.sampleRate)
-  const channel = noiseBuffer.getChannelData(0)
-  const amplitude = profile.noise.amplitude
-  const crackle = profile.noise.crackle
-
-  for (let i = 0; i < channel.length; i++) {
-    if (crackle && Math.random() < 0.002) {
-      const burstLength = Math.min(Math.floor(ctx.sampleRate * 0.02), channel.length - i)
-      for (let j = 0; j < burstLength; j++, i++) {
-        channel[i] = (Math.random() * 2 - 1) * amplitude * 3.2
-      }
-      i--
-      continue
-    }
-
-    channel[i] = (Math.random() * 2 - 1) * amplitude
-  }
-
-  const noiseSource = ctx.createBufferSource()
-  noiseSource.buffer = noiseBuffer
-
-  const bandPass = ctx.createBiquadFilter()
-  bandPass.type = 'bandpass'
-  bandPass.frequency.value = profile.noise.bandFrequency
-  bandPass.Q.value = profile.noise.bandQ
-
-  const noiseGain = ctx.createGain()
-  noiseGain.gain.value = amplitude
-
-  noiseSource.connect(bandPass)
-  bandPass.connect(noiseGain)
-  noiseGain.connect(ctx.destination)
-
-  try {
-    noiseSource.start()
-  } catch (err) {
-    console.warn('Noise source start failed', err)
-  }
-
-  stops.push(() => {
-    try {
-      noiseSource.stop()
-    } catch {
-      // ignore stop failure
-    }
-    noiseSource.disconnect()
-    bandPass.disconnect()
-    noiseGain.disconnect()
-  })
-
-  if (level <= 3) {
-    const hissBuffer = ctx.createBuffer(1, bufferLength, ctx.sampleRate)
-    const hissChannel = hissBuffer.getChannelData(0)
-    const hissAmplitude = amplitude * (level === 1 ? 0.9 : 0.6)
-    for (let i = 0; i < hissChannel.length; i++) {
-      hissChannel[i] = (Math.random() * 2 - 1) * hissAmplitude
-    }
-    const hissSource = ctx.createBufferSource()
-    hissSource.buffer = hissBuffer
-    const highPass = ctx.createBiquadFilter()
-    highPass.type = 'highpass'
-    highPass.frequency.value = 2800
-    const hissGain = ctx.createGain()
-    hissGain.gain.value = hissAmplitude * 0.6
-    hissSource.connect(highPass)
-    highPass.connect(hissGain)
-    hissGain.connect(ctx.destination)
-    try {
-      hissSource.start()
-    } catch (err) {
-      console.warn('Hiss source start failed', err)
-    }
-    stops.push(() => {
-      try {
-        hissSource.stop()
-      } catch {
-        // ignore
-      }
-      hissSource.disconnect()
-      highPass.disconnect()
-      hissGain.disconnect()
-    })
-  }
-
-  return stops
-}
-=======
->>>>>>> 9e25c914
 
 const playAudioWithEffects = async (base64: string, mime = 'audio/wav') => {
   if (typeof window === 'undefined') return
