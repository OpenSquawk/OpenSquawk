--- conflicted
+++ resolved
@@ -208,27 +208,6 @@
               </v-btn>
             </div>
           </div>
-<<<<<<< HEAD
-          <template #extension>
-            <div class="w-full space-y-2 px-3 pb-3 pt-2">
-              <v-progress-linear
-                v-if="flowsLoading"
-                indeterminate
-                color="cyan"
-                class="bg-white/10"
-                height="3"
-                rounded
-              />
-              <v-alert
-                v-if="flowsError"
-                type="warning"
-                density="comfortable"
-                class="bg-amber-500/10 text-amber-200"
-                border="start"
-              >
-                {{ flowsError }}
-              </v-alert>
-=======
         </v-app-bar>
         <div class="border-b border-white/10 bg-[#070d1a]/70 px-4 py-2 backdrop-blur">
           <div class="flex flex-col gap-2 md:flex-row md:items-center md:gap-4">
@@ -308,7 +287,6 @@
                 </v-slide-group>
                 <p v-else class="truncate text-xs text-white/50">Kein Flow ausgewählt.</p>
               </div>
->>>>>>> 1380c215
             </div>
             <div
               v-if="activeFilterBadges.length"
@@ -401,31 +379,12 @@
                   Node löschen
                 </v-btn>
               </div>
-              <div class="flex items-center gap-2">
-                <div class="flex items-center gap-1 rounded-xl border border-white/10 bg-white/5 p-1">
-                  <template v-for="section in inspectorSections" :key="section.value">
-                    <v-tooltip :text="section.label" location="bottom">
-                      <template #activator="{ props }">
-                        <v-btn
-                          v-bind="props"
-                          icon
-                          size="small"
-                          variant="text"
-                          :class="[
-                            'h-9 w-9 rounded-lg transition-colors',
-                            inspectorTab === section.value
-                              ? 'bg-cyan-500/20 text-cyan-100'
-                              : 'text-white/70 hover:text-white',
-                          ]"
-                          @click="inspectorTab = section.value"
-                        >
-                          <v-icon :icon="section.icon" size="20" />
-                        </v-btn>
-                      </template>
-                    </v-tooltip>
-                  </template>
-                </div>
-              </div>
+              <v-tabs v-model="inspectorTab" class="rounded-xl border border-white/10 bg-white/5" density="compact" slider-color="cyan">
+                <v-tab value="general">Allgemein</v-tab>
+                <v-tab value="transitions">Transitions</v-tab>
+                <v-tab value="llm">LLM Template</v-tab>
+                <v-tab value="metadata">Metadata</v-tab>
+              </v-tabs>
               <v-window v-model="inspectorTab" class="rounded-xl border border-white/10 bg-white/5 p-4">
                 <v-window-item value="general">
                   <div class="space-y-4">
@@ -845,12 +804,6 @@
 
 const selectedNodeId = ref<string | null>(null)
 const inspectorTab = ref<'general' | 'transitions' | 'llm' | 'metadata'>('general')
-const inspectorSections = [
-  { value: 'general', label: 'Allgemein', icon: 'mdi-tune-variant' },
-  { value: 'transitions', label: 'Transitions', icon: 'mdi-source-branch' },
-  { value: 'llm', label: 'LLM Template', icon: 'mdi-robot-outline' },
-  { value: 'metadata', label: 'Metadata', icon: 'mdi-text-box-search-outline' },
-] as const
 const nodeForm = ref<DecisionNodeModel | null>(null)
 const nodeSnapshot = ref<DecisionNodeModel | null>(null)
 const nodeSaving = ref(false)
@@ -882,6 +835,39 @@
   flowForm.phases.forEach((phase) => phases.add(phase))
   flowDetail.value?.nodes.forEach((node) => phases.add(node.phase))
   return Array.from(phases)
+})
+
+const nodeSelectorItems = computed(() => {
+  if (!flowDetail.value) return []
+  const query = nodeFilter.search.trim().toLowerCase()
+  const role = nodeFilter.role
+  const phase = nodeFilter.phase
+  const autopOnly = nodeFilter.autopOnly
+  return flowDetail.value.nodes
+    .slice()
+    .sort((a, b) => a.stateId.localeCompare(b.stateId))
+    .map((node) => {
+      const autopCount = (node.transitions || []).filter((t) => t.autoTrigger).length
+      return {
+        id: node.stateId,
+        title: node.title,
+        summary: node.summary,
+        phase: node.phase,
+        role: node.role,
+        icon: node.layout?.icon,
+        autopCount,
+        matchesSearch:
+          !query ||
+          [node.stateId, node.title, node.summary]
+            .filter(Boolean)
+            .some((entry) => entry!.toLowerCase().includes(query)),
+        matchesRole: role === 'all' || node.role === role,
+        matchesPhase: phase === 'all' || node.phase === phase,
+        matchesAuto: !autopOnly || autopCount > 0,
+      }
+    })
+    .filter((node) => node.matchesSearch && node.matchesRole && node.matchesPhase && node.matchesAuto)
+    .map(({ matchesSearch, matchesRole, matchesPhase, matchesAuto, ...rest }) => rest)
 })
 
 const canvasNodes = computed<CanvasNodeView[]>(() => {
