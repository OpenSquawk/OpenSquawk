<template>
  <div class="min-h-screen bg-[#050910] pb-20 text-white">
    <div class="mx-auto flex w-full max-w-6xl flex-col gap-8 px-4 pt-10 sm:px-6 lg:px-8">
      <header class="flex flex-col gap-6 rounded-3xl border border-white/10 bg-white/5 p-6 backdrop-blur sm:flex-row sm:items-center sm:justify-between">
        <div class="space-y-2">
          <p class="text-xs uppercase tracking-[0.4em] text-cyan-300/70">OpenSquawk</p>
          <h1 class="text-3xl font-semibold">Admin Operations Center</h1>
          <p class="text-sm text-white/70">
            Complete overview of users, invitation codes and radio logs with live tracing.
          </p>
        </div>
        <div class="flex flex-col items-start gap-3 text-sm text-white/70 sm:items-end">
          <div class="flex items-center gap-2 text-white/80">
            <span class="h-2 w-2 rounded-full bg-emerald-400"></span>
            <span>
              Signed in as <strong>{{ auth.user?.email }}</strong>
              <v-chip size="x-small" color="cyan" variant="outlined" class="ml-2">
                {{ auth.user?.role?.toUpperCase() }}
              </v-chip>
            </span>
          </div>
          <v-btn
            color="cyan"
            variant="outlined"
            size="small"
            :loading="refreshing"
            prepend-icon="mdi-refresh"
            @click="refreshActiveTab"
          >
            Refresh data
          </v-btn>
        </div>
      </header>

      <v-tabs
        v-model="activeTab"
        class="overflow-hidden rounded-3xl border border-white/10 bg-white/5"
        slider-color="cyan"
        density="comfortable"
      >
        <v-tab value="overview">Overview</v-tab>
        <v-tab value="users">Users</v-tab>
        <v-tab value="invitations">Invitations</v-tab>
        <v-tab value="waitlist">Waitlist</v-tab>
        <v-tab value="logs">Transmissions</v-tab>
      </v-tabs>

      <v-window v-model="activeTab" class="rounded-3xl border border-white/10 bg-white/5 p-6 backdrop-blur">
        <v-window-item value="overview">
          <section class="space-y-6">
            <div class="flex items-center justify-between gap-4">
              <div>
                <h2 class="text-2xl font-semibold">System metrics</h2>
                <p class="text-sm text-white/70">Last updated: {{ formatDateTime(overview?.generatedAt) }}</p>
              </div>
              <v-chip v-if="overviewLoading" color="cyan" variant="tonal" size="small">loading…</v-chip>
            </div>

            <v-alert
              v-if="overviewError"
              type="warning"
              variant="tonal"
              border="start"
              color="red"
              density="comfortable"
              class="bg-red-500/10 text-red-100"
            >
              {{ overviewError }}
            </v-alert>

            <div v-if="overview" class="grid gap-5 lg:grid-cols-3">
              <v-card class="bg-black/40">
                <v-card-text class="space-y-4">
                  <div class="flex items-center justify-between">
                    <h3 class="text-lg font-semibold">Accounts</h3>
                    <v-chip size="small" color="cyan" variant="outlined">{{ overview.users.total }}</v-chip>
                  </div>
                  <div class="grid grid-cols-2 gap-3 text-sm">
                    <div>
                      <p class="text-xs uppercase tracking-[0.3em] text-white/40">Admins</p>
                      <p class="text-xl font-semibold text-white">{{ overview.users.admins }}</p>
                    </div>
                    <div>
                      <p class="text-xs uppercase tracking-[0.3em] text-white/40">Developer</p>
                      <p class="text-xl font-semibold text-white">{{ overview.users.devs }}</p>
                    </div>
                    <div>
                      <p class="text-xs uppercase tracking-[0.3em] text-white/40">New (7 days)</p>
                      <p class="text-xl font-semibold text-emerald-300">{{ overview.users.newLast7Days }}</p>
                    </div>
                  </div>
                  <div>
                    <p class="text-xs uppercase tracking-[0.3em] text-white/40 mb-2">Latest accounts</p>
                    <ul class="space-y-2 text-sm text-white/80">
                      <li
                        v-for="user in overview.users.recent"
                        :key="user.id"
                        class="flex items-center justify-between gap-2"
                      >
                        <span>
                          {{ user.email }}
                          <span v-if="user.name" class="text-white/50">({{ user.name }})</span>
                        </span>
                        <span class="text-xs text-white/40">{{ formatRelative(user.createdAt) }}</span>
                      </li>
                    </ul>
                  </div>
                </v-card-text>
              </v-card>

              <v-card class="bg-black/40">
                <v-card-text class="space-y-4">
                  <div class="flex items-center justify-between">
                    <h3 class="text-lg font-semibold">Invitation codes</h3>
                    <v-chip size="small" color="cyan" variant="outlined">{{ overview.invitations.total }}</v-chip>
                  </div>
                  <div class="grid grid-cols-2 gap-3 text-sm">
                    <div>
                      <p class="text-xs uppercase tracking-[0.3em] text-white/40">Active</p>
                      <p class="text-xl font-semibold text-white">{{ overview.invitations.active }}</p>
                    </div>
                    <div>
                      <p class="text-xs uppercase tracking-[0.3em] text-white/40">Expires in 7 days</p>
                      <p class="text-xl font-semibold text-orange-300">{{ overview.invitations.expiringSoon }}</p>
                    </div>
                  </div>
                  <div>
                    <p class="text-xs uppercase tracking-[0.3em] text-white/40 mb-2">Latest codes</p>
                    <ul class="space-y-2 text-sm text-white/80">
                      <li
                        v-for="inv in overview.invitations.recent"
                        :key="inv.id"
                        class="space-y-1 rounded-xl border border-white/10 bg-white/5 p-3"
                      >
                        <div class="flex items-center justify-between text-xs uppercase tracking-[0.2em] text-white/40">
                          <span>{{ inv.channel }}</span>
                          <span>{{ formatRelative(inv.createdAt) }}</span>
                        </div>
                        <div class="flex flex-wrap items-center gap-2">
                          <span class="font-mono text-lg tracking-widest">{{ inv.code }}</span>
                          <v-chip v-if="inv.label" size="x-small" color="cyan" variant="tonal">{{ inv.label }}</v-chip>
                        </div>
                        <p v-if="inv.expiresAt" class="text-xs text-white/50">
                          Valid until {{ formatDateTime(inv.expiresAt) }}
                        </p>
                      </li>
                    </ul>
                  </div>
                </v-card-text>
              </v-card>

              <v-card class="bg-black/40">
                <v-card-text class="space-y-4">
                  <div class="flex items-center justify-between">
                    <h3 class="text-lg font-semibold">Radio logs</h3>
                    <v-chip size="small" color="cyan" variant="outlined">{{ overview.transmissions.total }}</v-chip>
                  </div>
                  <div class="grid grid-cols-2 gap-3 text-sm">
                    <div>
                      <p class="text-xs uppercase tracking-[0.3em] text-white/40">24h</p>
                      <p class="text-xl font-semibold text-white">{{ overview.transmissions.last24h }}</p>
                    </div>
                    <div>
                      <p class="text-xs uppercase tracking-[0.3em] text-white/40">Channels</p>
                      <div class="flex flex-wrap gap-2 pt-1 text-xs text-white/60">
                        <span
                          v-for="(value, key) in overview.transmissions.byChannel"
                          :key="key"
                          class="inline-flex items-center gap-1 rounded-lg bg-white/10 px-2 py-1"
                        >
                          <v-icon size="14" icon="mdi-radio-handheld" />
                          {{ key }} · {{ value }}
                        </span>
                      </div>
                    </div>
                  </div>
                  <div>
                    <p class="text-xs uppercase tracking-[0.3em] text-white/40 mb-2">Latest transmissions</p>
                    <ul class="space-y-2 text-sm text-white/80">
                      <li
                        v-for="log in overview.transmissions.recent"
                        :key="log.id"
                        class="rounded-xl border border-white/10 bg-white/5 p-3"
                      >
                        <div class="flex items-center justify-between text-xs text-white/40 uppercase tracking-[0.2em]">
                          <span class="flex items-center gap-2">
                            <v-chip size="x-small" color="cyan" variant="outlined">{{ log.channel }}</v-chip>
                            <span>{{ log.direction }}</span>
                          </span>
                          <span>{{ formatRelative(log.createdAt) }}</span>
                        </div>
                        <p class="mt-2 font-mono text-sm">{{ log.text }}</p>
                      </li>
                    </ul>
                  </div>
                </v-card-text>
              </v-card>
            </div>
            <div v-else-if="overviewLoading" class="py-12 text-center text-white/70">
              <v-progress-circular indeterminate color="cyan" class="mb-4" />
              <p>Loading data…</p>
            </div>
          </section>
        </v-window-item>

        <v-window-item value="users">
          <section class="space-y-6">
            <div class="flex flex-col gap-4 md:flex-row md:items-end md:justify-between">
              <div class="flex flex-1 flex-col gap-4 md:flex-row md:items-end">
                <v-text-field
                  v-model="userSearch"
                  label="Search users"
                  density="comfortable"
                  variant="outlined"
                  color="cyan"
                  clearable
                  prepend-inner-icon="mdi-magnify"
                  hide-details
                  class="md:max-w-sm"
                />
                <v-select
                  v-model="userRoleFilter"
                  :items="userRoleFilterOptions"
                  label="Filter by role"
                  density="comfortable"
                  variant="outlined"
                  color="cyan"
                  hide-details
                  class="md:w-48"
                />
              </div>
              <div class="flex items-center gap-3">
                <div class="flex gap-2 text-xs text-white/50">
                  <v-chip size="x-small" color="cyan" variant="outlined">User {{ userRoleStats.user }}</v-chip>
                  <v-chip size="x-small" color="cyan" variant="outlined">Dev {{ userRoleStats.dev }}</v-chip>
                  <v-chip size="x-small" color="cyan" variant="outlined">Admin {{ userRoleStats.admin }}</v-chip>
                </div>
                <v-btn color="cyan" variant="tonal" @click="fetchUsers(true)" :loading="userLoading">
                  Apply
                </v-btn>
              </div>
            </div>

            <v-alert
              v-if="userError"
              type="warning"
              variant="tonal"
              border="start"
              density="comfortable"
              class="bg-red-500/10 text-red-100"
            >
              {{ userError }}
            </v-alert>

            <div v-if="userLoading" class="py-12 text-center text-white/70">
              <v-progress-circular indeterminate color="cyan" class="mb-4" />
              <p>Loading user data…</p>
            </div>

            <div v-else class="space-y-4">
              <div v-if="users.length" class="space-y-3">
                <v-card
                  v-for="user in users"
                  :key="user.id"
                  class="border border-white/10 bg-black/40"
                >
                  <v-card-text class="space-y-4">
                    <div class="flex flex-col gap-4 md:flex-row md:items-center md:justify-between">
                      <div class="space-y-1">
                        <p class="text-sm text-white/50">{{ formatDateTime(user.createdAt) }}</p>
                        <h3 class="text-lg font-semibold">{{ user.email }}</h3>
                        <p v-if="user.name" class="text-sm text-white/60">{{ user.name }}</p>
                        <div class="flex flex-wrap gap-2 text-xs text-white/50">
                          <span>Invitations created: {{ user.invitationCodesIssued }}</span>
                          <span v-if="user.lastLoginAt">Last login: {{ formatRelative(user.lastLoginAt) }}</span>
                        </div>
                      </div>
                      <div class="flex flex-col items-start gap-2 md:w-48 md:items-end">
                        <v-select
                          v-model="userRoleDraft[user.id]"
                          :items="userRoleEditOptions"
                          label="Role"
                          density="comfortable"
                          variant="outlined"
                          color="cyan"
                          hide-details
                          class="w-44 md:w-full"
                        />
                        <v-btn
                          color="cyan"
                          variant="flat"
                          size="small"
                          :loading="userRoleUpdating === user.id"
                          :disabled="userRoleDraft[user.id] === user.role"
                          @click="applyRoleChange(user.id)"
                        >
                          Update role
                        </v-btn>
                      </div>
                    </div>
                    <v-divider class="border-white/10" />
                    <div class="flex flex-col gap-3 md:flex-row md:items-end md:justify-between">
                      <v-textarea
                        v-model="userNotesDraft[user.id]"
                        label="Internal notes"
                        auto-grow
                        rows="2"
                        variant="outlined"
                        density="comfortable"
                        color="cyan"
                        :counter="2000"
                        maxlength="2000"
                        hide-details="auto"
                        class="md:flex-1"
                      />
                      <div class="flex flex-col gap-2 md:w-48">
                        <v-btn
                          color="cyan"
                          variant="tonal"
                          size="small"
                          prepend-icon="mdi-content-save-outline"
                          :loading="userNotesSaving === user.id"
                          :disabled="(userNotesDraft[user.id] || '') === (user.adminNotes || '')"
                          @click="saveUserNotes(user.id)"
                        >
                          Save notes
                        </v-btn>
                        <v-btn
                          v-if="user.role === 'user'"
                          color="red"
                          variant="text"
                          size="small"
                          prepend-icon="mdi-delete-outline"
                          :loading="userDeleteLoading === user.id"
                          @click="deleteUserAccount(user)"
                        >
                          Delete user
                        </v-btn>
                      </div>
                    </div>
                  </v-card-text>
                </v-card>
              </div>
              <p v-else class="py-12 text-center text-sm text-white/60">No users found.</p>

              <div class="flex flex-col items-center justify-between gap-3 sm:flex-row">
                <div class="text-xs text-white/50">
                  Page {{ userPagination.page }} of {{ userPagination.pages }} · {{ userPagination.total }} entries
                </div>
                <div class="flex items-center gap-2">
                  <v-btn
                    variant="text"
                    color="cyan"
                    :disabled="userPagination.page <= 1"
                    @click="changeUserPage(userPagination.page - 1)"
                  >
                    Back
                  </v-btn>
                  <v-btn
                    variant="text"
                    color="cyan"
                    :disabled="userPagination.page >= userPagination.pages"
                    @click="changeUserPage(userPagination.page + 1)"
                  >
                    Next
                  </v-btn>
                </div>
              </div>
            </div>
          </section>
        </v-window-item>

        <v-window-item value="invitations">
          <section class="space-y-6">
            <div class="flex flex-col gap-4 lg:flex-row lg:items-end lg:justify-between">
              <div class="flex flex-1 flex-col gap-4 md:flex-row md:items-end">
                <v-text-field
                  v-model="invitationSearch"
                  label="Search code or label"
                  density="comfortable"
                  variant="outlined"
                  color="cyan"
                  clearable
                  prepend-inner-icon="mdi-magnify"
                  hide-details
                  class="md:max-w-sm"
                />
                <v-select
                  v-model="invitationStatus"
                  :items="invitationStatusOptions"
                  label="Status"
                  density="comfortable"
                  variant="outlined"
                  color="cyan"
                  hide-details
                  class="md:w-48"
                />
                <v-select
                  v-model="invitationChannel"
                  :items="invitationChannelOptions"
                  label="Channel"
                  density="comfortable"
                  variant="outlined"
                  color="cyan"
                  hide-details
                  class="md:w-48"
                />
              </div>
              <div class="flex items-center gap-3">
                <v-btn color="cyan" variant="outlined" prepend-icon="mdi-plus" @click="showCreateInvite = true">
                  Create invitation code
                </v-btn>
                <v-btn color="cyan" variant="tonal" :loading="invitationLoading" @click="fetchInvitations(true)">
                  Apply
                </v-btn>
              </div>
            </div>

            <v-alert
              v-if="invitationError"
              type="warning"
              variant="tonal"
              border="start"
              density="comfortable"
              class="bg-red-500/10 text-red-100"
            >
              {{ invitationError }}
            </v-alert>

            <div v-if="invitationLoading" class="py-12 text-center text-white/70">
              <v-progress-circular indeterminate color="cyan" class="mb-4" />
              <p>Loading invitation codes…</p>
            </div>

            <div v-else class="space-y-4">
              <div v-if="invitations.length" class="grid gap-3 md:grid-cols-2">
                <v-card
                  v-for="inv in invitations"
                  :key="inv.id"
                  class="border border-white/10 bg-black/40"
                >
                  <v-card-text class="space-y-3">
                    <div class="flex items-center justify-between text-xs uppercase tracking-[0.3em] text-white/40">
                      <span>{{ inv.channel }}</span>
                      <span>{{ formatRelative(inv.createdAt) }}</span>
                    </div>
                    <div class="flex flex-wrap items-center gap-2">
                      <span class="font-mono text-2xl tracking-widest">{{ inv.code }}</span>
                      <v-chip v-if="inv.label" size="x-small" color="cyan" variant="tonal">{{ inv.label }}</v-chip>
                    </div>
                    <div class="flex flex-col gap-1 text-xs text-white/60">
                      <span>
                        Status:
                        <strong
                          :class="[
                            inv.usedAt ? 'text-emerald-300' : inv.expiresAt && isExpired(inv.expiresAt) ? 'text-red-300' : 'text-white',
                          ]"
                        >
                          {{ invitationStatusLabel(inv) }}
                        </strong>
                      </span>
                      <span v-if="inv.expiresAt">Valid until {{ formatDateTime(inv.expiresAt) }}</span>
                      <span v-if="inv.createdBy">Created by {{ inv.createdBy.email }}</span>
                      <span v-if="inv.usedBy">Used by {{ inv.usedBy.email }}</span>
                    </div>
                  </v-card-text>
                </v-card>
              </div>
              <p v-else class="py-12 text-center text-sm text-white/60">No invitations found.</p>

              <div class="flex flex-col items-center justify-between gap-3 sm:flex-row">
                <div class="text-xs text-white/50">
                  Page {{ invitationPagination.page }} of {{ invitationPagination.pages }} · {{ invitationPagination.total }} codes
                </div>
                <div class="flex items-center gap-2">
                  <v-btn
                    variant="text"
                    color="cyan"
                    :disabled="invitationPagination.page <= 1"
                    @click="changeInvitationPage(invitationPagination.page - 1)"
                  >
                    Back
                  </v-btn>
                  <v-btn
                    variant="text"
                    color="cyan"
                    :disabled="invitationPagination.page >= invitationPagination.pages"
                    @click="changeInvitationPage(invitationPagination.page + 1)"
                  >
                    Next
                  </v-btn>
                </div>
              </div>
            </div>
          </section>
        </v-window-item>

        <v-window-item value="waitlist">
          <section class="space-y-6">
            <div class="flex flex-col gap-2 lg:flex-row lg:items-center lg:justify-between">
              <div>
                <h2 class="text-2xl font-semibold">Waitlist</h2>
                <p class="text-sm text-white/70">
                  Total: {{ waitlistStats.total }} · Updates: {{ waitlistStats.updates }} · Activated: {{ waitlistStats.activated }}
                </p>
              </div>
              <div class="flex flex-wrap gap-2 text-xs text-white/60">
                <v-chip size="small" color="cyan" variant="outlined">Total: {{ waitlistStats.total }}</v-chip>
                <v-chip size="small" color="cyan" variant="text">Updates: {{ waitlistStats.updates }}</v-chip>
                <v-chip size="small" color="cyan" variant="text">Activated: {{ waitlistStats.activated }}</v-chip>
                <v-chip size="small" color="cyan" variant="text">Pending: {{ waitlistStats.pending }}</v-chip>
              </div>
            </div>

            <v-alert
              v-if="waitlistError"
              type="warning"
              variant="tonal"
              border="start"
              density="comfortable"
              class="bg-red-500/10 text-red-100"
            >
              {{ waitlistError }}
            </v-alert>

            <v-alert
              v-else-if="waitlistSuccessMessage"
              type="success"
              variant="tonal"
              border="start"
              density="comfortable"
              class="bg-emerald-500/10 text-emerald-100"
            >
              {{ waitlistSuccessMessage }}
            </v-alert>

            <div class="flex flex-col gap-4 xl:flex-row xl:items-end xl:justify-between">
              <div class="grid flex-1 grid-cols-1 gap-4 md:grid-cols-2 xl:grid-cols-3">
                <v-text-field
                  v-model="waitlistSearch"
                  label="Name, email or notes"
                  density="comfortable"
                  variant="outlined"
                  color="cyan"
                  clearable
                  prepend-inner-icon="mdi-magnify"
                  hide-details
                />
                <v-select
                  v-model="waitlistSubscription"
                  :items="waitlistSubscriptionOptions"
                  label="Opt-in"
                  density="comfortable"
                  variant="outlined"
                  color="cyan"
                  hide-details
                />
                <v-select
                  v-model="waitlistStatus"
                  :items="waitlistStatusOptions"
                  label="Status"
                  density="comfortable"
                  variant="outlined"
                  color="cyan"
                  hide-details
                />
                <v-btn color="cyan" variant="tonal" :loading="waitlistLoading" @click="fetchWaitlist(true)">
                  Apply filters
                </v-btn>
              </div>
              <div class="text-xs text-white/50">
                {{ waitlistPagination.total }} entries · Page {{ waitlistPagination.page }} of {{ waitlistPagination.pages }}
              </div>
            </div>

            <div v-if="waitlistLoading" class="py-12 text-center text-white/70">
              <v-progress-circular indeterminate color="cyan" class="mb-4" />
              <p>Loading waitlist…</p>
            </div>

            <div v-else class="space-y-4">
              <v-table v-if="waitlistEntries.length" density="comfortable" class="text-sm text-white/80">
                <thead>
                  <tr class="text-xs uppercase tracking-[0.3em] text-white/40">
                    <th class="font-semibold">Contact</th>
                    <th class="font-semibold">Joined</th>
                    <th class="font-semibold">Opt-in</th>
                    <th class="font-semibold">Status</th>
                    <th class="font-semibold">Invitation</th>
                  </tr>
                </thead>
                <tbody>
                  <tr v-for="entry in waitlistEntries" :key="entry.id" class="align-top">
                    <td class="space-y-2">
                      <div class="font-medium text-white">{{ entry.email }}</div>
                      <div v-if="entry.name" class="text-xs text-white/60">{{ entry.name }}</div>
                      <div v-if="entry.notes" class="text-xs text-white/50">{{ entry.notes }}</div>
                      <div class="flex flex-wrap gap-2 text-[11px] text-white/40">
                        <span>Source: {{ entry.source || 'landing' }}</span>
                      </div>
                    </td>
                    <td>
                      <div>{{ formatDateTime(entry.joinedAt) }}</div>
                      <div class="text-xs text-white/50">{{ formatRelative(entry.joinedAt) }}</div>
                    </td>
                    <td>
                      <div class="flex flex-wrap gap-2">
                        <v-chip size="x-small" color="cyan" variant="outlined">Waitlist</v-chip>
                        <v-chip
                          v-if="entry.wantsProductUpdates"
                          size="x-small"
                          color="cyan"
                          variant="tonal"
                        >
                          Updates
                        </v-chip>
                      </div>
                      <div v-if="entry.updatesOptedInAt" class="mt-1 text-[11px] text-white/50">
                        since {{ formatDateTime(entry.updatesOptedInAt) }}
                      </div>
                    </td>
                    <td>
                      <v-chip
                        size="small"
                        :color="entry.activatedAt ? 'green' : 'orange'"
                        variant="tonal"
                        class="text-xs"
                      >
                        <template v-if="entry.activatedAt">
                          Activated · {{ formatRelative(entry.activatedAt) }}
                        </template>
                        <template v-else>
                          Waiting for access
                        </template>
                      </v-chip>
                    </td>
                    <td>
                      <div class="flex flex-col gap-2">
                        <div v-if="entry.invitation" class="space-y-1 text-xs">
                          <div class="font-mono text-sm text-white">{{ entry.invitation.code }}</div>
                          <div class="text-white/50">
                            Created {{ formatRelative(entry.invitation.createdAt) }}
                            <span class="text-white/40">· {{ formatDateTime(entry.invitation.createdAt) }}</span>
                          </div>
                          <div v-if="entry.invitation.sentAt" class="text-white/50">
                            Sent {{ formatRelative(entry.invitation.sentAt) }}
                            <span class="text-white/40">· {{ formatDateTime(entry.invitation.sentAt) }}</span>
                          </div>
                          <div
                            v-if="entry.invitation.usedAt"
                            class="text-[11px] font-medium uppercase tracking-[0.2em] text-green-300"
                          >
                            Code used · {{ formatRelative(entry.invitation.usedAt) }}
                          </div>
                        </div>
                        <div v-else class="text-xs text-white/50">No invitation sent yet.</div>

                        <div class="flex flex-wrap items-center gap-2">
                          <v-btn
                            size="small"
                            color="cyan"
                            variant="tonal"
                            :loading="isWaitlistSending(entry.id)"
                            :disabled="Boolean(entry.invitation?.usedAt)"
                            @click="sendWaitlistInvitation(entry)"
                          >
                            <template v-if="entry.invitation">
                              <template v-if="entry.invitation.usedAt">Registered</template>
                              <template v-else>Re-send invite</template>
                            </template>
                            <template v-else>Send invite</template>
                          </v-btn>
                          <v-chip
                            v-if="entry.invitation?.usedAt"
                            size="x-small"
                            color="green"
                            variant="tonal"
                            class="text-[11px] uppercase tracking-[0.2em]"
                          >
                            Registered
                          </v-chip>
                        </div>
                      </div>
                    </td>
                  </tr>
                </tbody>
              </v-table>
              <p v-else class="py-12 text-center text-sm text-white/60">No waitlist entries found.</p>

              <div class="flex flex-col items-center justify-between gap-3 sm:flex-row">
                <div class="text-xs text-white/50">
                  Page {{ waitlistPagination.page }} of {{ waitlistPagination.pages }} · {{ waitlistPagination.total }} entries
                </div>
                <div class="flex items-center gap-2">
                  <v-btn
                    variant="text"
                    color="cyan"
                    :disabled="waitlistPagination.page <= 1"
                    @click="changeWaitlistPage(waitlistPagination.page - 1)"
                  >
                    Back
                  </v-btn>
                  <v-btn
                    variant="text"
                    color="cyan"
                    :disabled="waitlistPagination.page >= waitlistPagination.pages"
                    @click="changeWaitlistPage(waitlistPagination.page + 1)"
                  >
                    Next
                  </v-btn>
                </div>
              </div>
            </div>
          </section>
        </v-window-item>

        
        <v-window-item value="logs">
          <section class="grid gap-6 xl:grid-cols-[320px,1fr]">
            <div class="space-y-4">
              <div class="flex items-center justify-between">
                <div>
                  <h2 class="text-xl font-semibold">Sessions</h2>
                  <p class="text-xs text-white/50">{{ sessionPagination.total }} conversations</p>
                </div>
                <div class="flex items-center gap-2">
                  <v-btn
                    variant="text"
                    color="cyan"
                    size="small"
                    :disabled="sessionPagination.page <= 1 || sessionsLoading"
                    @click="changeSessionPage(sessionPagination.page - 1)"
                  >
                    Prev
                  </v-btn>
                  <v-btn
                    variant="text"
                    color="cyan"
                    size="small"
                    :disabled="sessionPagination.page >= sessionPagination.pages || sessionsLoading"
                    @click="changeSessionPage(sessionPagination.page + 1)"
                  >
                    Next
                  </v-btn>
                </div>
              </div>

              <v-alert
                v-if="sessionsError"
                type="warning"
                variant="tonal"
                class="bg-red-500/10 text-red-100"
              >
                {{ sessionsError }}
              </v-alert>

              <div v-if="sessionsLoading" class="py-10 text-center text-white/60">
                <v-progress-circular indeterminate color="cyan" class="mb-3" />
                Loading sessions…
              </div>

              <div v-else class="space-y-3">
                <v-card
                  v-for="session in sessions"
                  :key="session.sessionId"
                  :class="[
                    'border border-white/10 bg-black/40 cursor-pointer transition',
                    session.sessionId === selectedSessionId
                      ? 'border-cyan-400/60 shadow-lg shadow-cyan-500/20'
                      : 'hover:border-cyan-400/40'
                  ]"
                  @click="selectSession(session.sessionId)"
                >
                  <v-card-text class="space-y-2">
                    <div class="flex items-center justify-between text-xs uppercase tracking-[0.3em] text-white/40">
                      <span>{{ session.callsign || 'Unknown' }}</span>
                      <span>{{ formatRelative(session.updatedAt || undefined) }}</span>
                    </div>
                    <p class="text-sm font-semibold text-white">Session {{ session.sessionId }}</p>
                    <div class="flex items-center gap-2 text-xs text-white/60">
                      <v-chip size="x-small" color="cyan" variant="outlined">{{ session.entryCount }} entries</v-chip>
                      <span>{{ formatDateTime(session.startedAt || undefined) }}</span>
                    </div>
                    <p v-if="session.lastMessage" class="text-xs text-white/50 line-clamp-2">
                      {{ session.lastMessage.role.toUpperCase() }} · {{ session.lastMessage.text }}
                    </p>
                  </v-card-text>
                </v-card>

                <p v-if="!sessions.length" class="text-xs text-white/50 text-center py-6">
                  No sessions recorded yet.
                </p>
              </div>
            </div>

            <div class="space-y-4">
              <div v-if="sessionDetailLoading" class="py-10 text-center text-white/60">
                <v-progress-circular indeterminate color="cyan" class="mb-3" />
                Loading session details…
              </div>

              <v-alert
                v-else-if="sessionDetailError"
                type="warning"
                variant="tonal"
                class="bg-red-500/10 text-red-100"
              >
                {{ sessionDetailError }}
              </v-alert>

              <div v-else-if="sessionDetails" class="space-y-4">
                <div class="rounded-2xl border border-white/10 bg-black/30 p-4 space-y-2">
                  <div class="flex items-center justify-between">
                    <div>
                      <p class="text-xs uppercase tracking-[0.3em] text-white/40">Session</p>
                      <p class="font-mono text-sm text-white">{{ sessionDetails.sessionId }}</p>
                    </div>
                    <div class="flex items-center gap-2 text-xs text-white/50">
                      <v-chip size="x-small" color="cyan" variant="outlined">{{ sessionDetails.entryCount }} entries</v-chip>
                      <span>{{ formatDateTime(sessionDetails.startedAt || undefined) }}</span>
                      <span>→</span>
                      <span>{{ formatDateTime(sessionDetails.updatedAt || undefined) }}</span>
                    </div>
                  </div>
                  <p class="text-xs text-white/60">Callsign: {{ sessionDetails.callsign || 'Unknown' }}</p>
                </div>

                <div class="space-y-3">
                  <div
                    v-for="entry in sessionDetails.entries"
                    :key="entry.id"
                    class="space-y-3 rounded-2xl border border-white/10 bg-black/40 p-4"
                  >
                    <div class="flex items-center justify-between text-xs uppercase tracking-[0.3em] text-white/40">
                      <span class="flex items-center gap-2">
                        <v-chip size="x-small" color="cyan" variant="outlined">{{ entry.channel }}</v-chip>
                        <v-chip size="x-small" color="cyan" variant="text">{{ entry.role }}</v-chip>
                        <span>{{ entry.direction }}</span>
                      </span>
                      <span>{{ formatDateTime(entry.createdAt) }}</span>
                    </div>
                    <p class="text-sm font-mono text-white">{{ entry.text }}</p>
                    <p v-if="entry.normalized" class="text-[11px] text-white/50">{{ entry.normalized }}</p>
                    <div class="flex items-center justify-between text-xs text-white/60">
                      <span v-if="entry.user">User: {{ entry.user.email }}</span>
                      <v-btn
                        v-if="entry.metadata?.decisionTrace"
                        size="small"
                        variant="text"
                        color="cyan"
                        prepend-icon="mdi-timeline-text"
                        @click="expandedEntryId = expandedEntryId === entry.id ? null : entry.id"
                      >
                        {{ expandedEntryId === entry.id ? 'Hide decision' : 'Show decision' }}
                      </v-btn>
                    </div>
                    <v-expand-transition>
                      <div
                        v-if="expandedEntryId === entry.id && entry.metadata?.decisionTrace"
                        class="space-y-3 rounded-2xl border border-cyan-400/30 bg-cyan-500/10 p-4"
                      >
                        <div class="flex items-center justify-between">
                          <p class="text-xs uppercase tracking-[0.3em] text-cyan-200/80">Decision trace</p>
                          <div class="flex items-center gap-2 text-[11px] text-cyan-100/80">
                            <span v-if="entry.metadata.decision?.next_state">Next: {{ entry.metadata.decision.next_state }}</span>
                            <span v-if="entry.metadata.decision?.activate_flow">
                              Flow:
                              {{ typeof entry.metadata.decision.activate_flow === 'string'
                                ? entry.metadata.decision.activate_flow
                                : entry.metadata.decision.activate_flow.slug }}
                            </span>
                          </div>
                        </div>
                        <div v-if="entry.metadata.decisionTrace.candidateTimeline?.steps?.length" class="space-y-3">
                          <div
                            v-for="(step, index) in entry.metadata.decisionTrace.candidateTimeline.steps"
                            :key="`${entry.id}-${step.stage}-${index}`"
                            class="space-y-2 rounded-xl border border-white/10 bg-black/30 p-3"
                          >
                            <div class="flex items-start justify-between gap-3">
                              <div>
                                <p class="font-semibold text-sm text-white">{{ step.label }}</p>
                                <p class="text-[11px] text-white/50 uppercase tracking-[0.2em]">{{ step.stage }}</p>
                              </div>
                              <v-chip size="x-small" color="cyan" variant="outlined">{{ step.candidates.length }} candidates</v-chip>
                            </div>
                            <p v-if="step.note" class="text-[11px] text-white/50">{{ step.note }}</p>
                            <div v-if="step.candidates.length" class="space-y-2">
                              <div
                                v-for="candidate in step.candidates"
                                :key="candidate.id"
                                class="rounded-lg border border-white/10 bg-black/40 p-2"
                              >
                                <div class="flex items-center justify-between gap-2">
                                  <span class="font-mono text-sm text-white">{{ candidate.id }}</span>
                                  <span class="text-[11px] text-white/50">{{ candidate.flow || 'current' }}</span>
                                </div>
                                <p v-if="candidate.summary" class="text-[11px] text-white/60 mt-1">{{ candidate.summary }}</p>
                              </div>
                            </div>
                            <div v-if="step.eliminated?.length" class="space-y-2">
                              <p class="text-[11px] text-red-200/80 uppercase tracking-[0.25em]">Eliminated</p>
                              <div
                                v-for="elim in step.eliminated"
                                :key="`${entry.id}-${step.stage}-${elim.candidate.id}`"
                                class="space-y-1 rounded-lg border border-red-400/30 bg-red-500/10 p-2 text-xs text-red-100"
                              >
                                <div class="flex items-center justify-between gap-2">
                                  <span class="font-mono text-sm">{{ elim.candidate.id }}</span>
                                  <span class="text-[11px] text-red-200/80">{{ elim.kind }}</span>
                                </div>
                                <p class="text-[11px] text-red-100/80">{{ elim.reason }}</p>
                                <p v-if="describeElimination(elim)" class="text-[10px] text-red-100/70">{{ describeElimination(elim) }}</p>
                              </div>
                            </div>
                          </div>
                        </div>
                        <p v-else class="text-[11px] text-white/60">No candidate timeline recorded.</p>
                      </div>
                    </v-expand-transition>
                  </div>
                </div>

                <p v-if="!sessionDetails.entries.length" class="text-xs text-white/50 text-center py-6">
                  No messages recorded for this session.
                </p>
              </div>

              <p v-else class="text-xs text-white/50">Select a session to view its transcript.</p>
            </div>
          </section>
        </v-window-item>

      </v-window>
    </div>

    <v-dialog v-model="showCreateInvite" max-width="480" persistent>
      <v-card class="border border-white/10 bg-[#0b1526] text-white">
        <v-card-title class="text-lg font-semibold">Create invitation code</v-card-title>
        <v-card-text class="space-y-4">
          <p class="text-sm text-white/70">
            The code becomes active immediately and expires after 30 days by default. Adding a label is optional.
          </p>
          <v-text-field
            v-model="newInviteLabel"
            label="Label (optional)"
            density="comfortable"
            variant="outlined"
            color="cyan"
            maxlength="80"
            counter="80"
            hide-details="auto"
          />
          <v-slider
            v-model="newInviteExpiry"
            :min="7"
            :max="120"
            :step="1"
            color="cyan"
            thumb-label="always"
            label="Validity in days"
          />
          <v-alert
            v-if="createInviteError"
            type="warning"
            variant="tonal"
            density="compact"
            class="bg-red-500/10 text-red-100"
          >
            {{ createInviteError }}
          </v-alert>
          <v-sheet v-if="createInviteResult" class="space-y-2 rounded-xl border border-emerald-400/40 bg-emerald-500/10 p-4">
            <p class="text-xs uppercase tracking-[0.3em] text-emerald-200/80">New code</p>
            <p class="font-mono text-3xl tracking-widest text-white">{{ createInviteResult.code }}</p>
            <p class="text-xs text-white/60">Valid until {{ formatDateTime(createInviteResult.expiresAt) }}</p>
          </v-sheet>
        </v-card-text>
        <v-card-actions class="justify-between">
          <v-btn variant="text" color="white" @click="closeCreateInvite">Cancel</v-btn>
          <v-btn color="cyan" variant="flat" :loading="createInviteLoading" @click="submitCreateInvite">
            Generate code
          </v-btn>
        </v-card-actions>
      </v-card>
    </v-dialog>
  </div>
</template>
<script setup lang="ts">
import { reactive, ref, watch, onMounted } from 'vue'
import { useAuthStore } from '~/stores/auth'
import { useApi } from '~/composables/useApi'
import { useHead } from '#imports'

interface OverviewUser {
  id: string
  email: string
  name?: string
  role: string
  createdAt: string
  lastLoginAt?: string
}

interface OverviewInvitation {
  id: string
  code: string
  channel: string
  label?: string
  createdAt: string
  expiresAt?: string
  usedAt?: string
}

interface OverviewTransmission {
  id: string
  role: string
  channel: string
  direction: string
  text: string
  normalized?: string
  createdAt: string
}

interface OverviewData {
  generatedAt: string
  users: {
    total: number
    admins: number
    devs: number
    newLast7Days: number
    recent: OverviewUser[]
  }
  invitations: {
    total: number
    active: number
    expiringSoon: number
    recent: OverviewInvitation[]
  }
  transmissions: {
    total: number
    last24h: number
    byChannel: Record<string, number>
    byRole: Record<string, number>
    recent: OverviewTransmission[]
  }
}

interface AdminUser extends OverviewUser {
  invitationCodesIssued: number
  adminNotes?: string
}

interface UsersResponse {
  items: AdminUser[]
  pagination: { total: number; page: number; pageSize: number; pages: number }
  roles: { user: number; admin: number; dev: number }
}

interface UpdateNotesResponse {
  success: boolean
  notes: string
}

interface InvitationItem extends OverviewInvitation {
  createdBy?: { id: string; email: string; name?: string; role: string }
  usedBy?: { id: string; email: string; name?: string; role: string }
}

interface InvitationsResponse {
  items: InvitationItem[]
  pagination: { total: number; page: number; pageSize: number; pages: number }
}

interface TransmissionUser {
  id: string
  email: string
  name?: string
  role: string
}

interface DecisionTraceCall {
  stage: 'readback-check' | 'decision'
  request: Record<string, any>
  response?: any
  rawResponseText?: string
  error?: string
}

interface DecisionTraceMetadata {
  calls?: DecisionTraceCall[]
  fallback?: { used?: boolean; reason?: string; selected?: string }
}

interface CandidateSnapshot {
  id?: string
  state?: Record<string, any>
}

interface TransmissionContextSnapshot {
  stateId?: string
  state?: Record<string, any>
  candidates?: CandidateSnapshot[]
  selectedCandidate?: CandidateSnapshot
  variables?: Record<string, any>
  flags?: Record<string, any>
}

interface LlmUsageMetadata {
  autoDecide?: boolean
  openaiUsed?: boolean
  callCount?: number
  fallbackUsed?: boolean
  strategy?: 'manual' | 'openai' | 'heuristic' | 'fallback'
  reason?: string
}

interface TransmissionMetadata {
  moduleId?: string
  lessonId?: string
  autoDecide?: boolean
  decision?: {
    next_state?: string
    controller_say_tpl?: string
    off_schema?: boolean
    radio_check?: boolean
  }
  decisionTrace?: DecisionTraceMetadata
  context?: TransmissionContextSnapshot
  llm?: LlmUsageMetadata
  tts?: {
    provider?: string
    model?: string
    format?: string
    extension?: string
  }
  voice?: string
  level?: number
  speed?: number
  tag?: string | null
  radioQuality?: string
  [key: string]: any
}

interface TransmissionEntry {
  id: string
  role: string
  channel: string
  direction: string
  text: string
  normalized?: string
  createdAt: string
  metadata?: TransmissionMetadata
  user?: TransmissionUser
  sessionId?: string
}

interface SessionSummary {
  sessionId: string
  startedAt: string | null
  updatedAt: string | null
  entryCount: number
  callsign?: string
  lastMessage?: {
    text: string
    role: string
    channel: string
    createdAt: string
  }
}

interface SessionsResponse {
  items: SessionSummary[]
  pagination: { total: number; page: number; pageSize: number; pages: number }
}

<<<<<<< HEAD
interface WaitlistInvitationInfo {
  id: string
  code: string
  channel: string
  label?: string
  createdAt: string
  expiresAt?: string
  sentAt?: string
  usedAt?: string
=======
interface SessionDetail {
  sessionId: string
  startedAt: string | null
  updatedAt: string | null
  entryCount: number
  callsign?: string
  entries: TransmissionEntry[]
>>>>>>> 5e519cfd
}

interface WaitlistEntryItem {
  id: string
  email: string
  name?: string
  notes?: string
  source?: string
  joinedAt: string
  activatedAt?: string
  wantsProductUpdates: boolean
  updatesOptedInAt?: string
  invitationSentAt?: string
  invitation?: WaitlistInvitationInfo
}

interface WaitlistStatsSummary {
  total: number
  updates: number
  activated: number
  pending: number
}

interface WaitlistResponse {
  items: WaitlistEntryItem[]
  pagination: { total: number; page: number; pageSize: number; pages: number }
  stats: WaitlistStatsSummary
}

interface WaitlistInviteResponse {
  success: boolean
  invitation: WaitlistInvitationInfo
}

interface CreateInviteResponse {
  success: boolean
  invitation: {
    id: string
    code: string
    label?: string
    expiresAt?: string
  }
}

definePageMeta({ middleware: 'require-admin' })
useHead({ title: 'Admin • OpenSquawk' })

const auth = useAuthStore()
const api = useApi()

const activeTab = ref<'overview' | 'users' | 'invitations' | 'waitlist' | 'logs'>('overview')
const refreshing = ref(false)

const overview = ref<OverviewData | null>(null)
const overviewLoading = ref(false)
const overviewError = ref('')

const users = ref<AdminUser[]>([])
const userPagination = reactive({ total: 0, page: 1, pages: 1, pageSize: 12 })
const userLoading = ref(false)
const userError = ref('')
const userSearch = ref('')
const userRoleFilter = ref<'all' | 'user' | 'admin' | 'dev'>('all')
const userRoleStats = reactive({ user: 0, admin: 0, dev: 0 })
const userRoleFilterOptions = [
  { title: 'All roles', value: 'all' },
  { title: 'User', value: 'user' },
  { title: 'Developer', value: 'dev' },
  { title: 'Admin', value: 'admin' },
]
const userRoleEditOptions = [
  { title: 'User', value: 'user' },
  { title: 'Developer', value: 'dev' },
  { title: 'Admin', value: 'admin' },
]
const userRoleUpdating = ref<string | null>(null)
const userRoleDraft = reactive<Record<string, 'user' | 'admin' | 'dev'>>({})
const userNotesDraft = reactive<Record<string, string>>({})
const userNotesSaving = ref<string | null>(null)
const userDeleteLoading = ref<string | null>(null)

const invitations = ref<InvitationItem[]>([])
const invitationPagination = reactive({ total: 0, page: 1, pages: 1, pageSize: 12 })
const invitationLoading = ref(false)
const invitationError = ref('')
const invitationSearch = ref('')
const invitationStatus = ref<'all' | 'active' | 'used' | 'expired'>('active')
const invitationChannel = ref<'all' | 'user' | 'manual' | 'bootstrap' | 'admin'>('all')
const invitationStatusOptions = [
  { title: 'All statuses', value: 'all' },
  { title: 'Active', value: 'active' },
  { title: 'Used', value: 'used' },
  { title: 'Expired', value: 'expired' },
]
const invitationChannelOptions = [
  { title: 'All channels', value: 'all' },
  { title: 'User', value: 'user' },
  { title: 'Admin', value: 'admin' },
  { title: 'Manual', value: 'manual' },
  { title: 'Bootstrap', value: 'bootstrap' },
]

const waitlistEntries = ref<WaitlistEntryItem[]>([])
const waitlistPagination = reactive({ total: 0, page: 1, pages: 1, pageSize: 15 })
const waitlistLoading = ref(false)
const waitlistError = ref('')
const waitlistSuccessMessage = ref('')
const waitlistSearch = ref('')
const waitlistSubscription = ref<'all' | 'waitlist' | 'updates'>('all')
const waitlistStatus = ref<'all' | 'pending' | 'activated'>('all')
const waitlistSubscriptionOptions = [
  { title: 'All opt-ins', value: 'all' },
  { title: 'Waitlist only', value: 'waitlist' },
  { title: 'Product updates', value: 'updates' },
]
const waitlistStatusOptions = [
  { title: 'All statuses', value: 'all' },
  { title: 'Pending', value: 'pending' },
  { title: 'Activated', value: 'activated' },
]
const waitlistStats = reactive<WaitlistStatsSummary>({ total: 0, updates: 0, activated: 0, pending: 0 })
const waitlistSending = ref<string[]>([])

const sessions = ref<SessionSummary[]>([])
const sessionsLoading = ref(false)
const sessionsError = ref('')
const sessionsLoaded = ref(false)
const sessionPagination = reactive({ total: 0, page: 1, pages: 1, pageSize: 10 })
const selectedSessionId = ref<string | null>(null)
const sessionDetails = ref<SessionDetail | null>(null)
const sessionDetailLoading = ref(false)
const sessionDetailError = ref('')
const expandedEntryId = ref<string | null>(null)

const showCreateInvite = ref(false)
const newInviteLabel = ref('')
const newInviteExpiry = ref(30)
const createInviteLoading = ref(false)
const createInviteError = ref('')
const createInviteResult = ref<{ code: string; expiresAt?: string } | null>(null)

const usersLoaded = ref(false)
const invitationsLoaded = ref(false)
const waitlistLoaded = ref(false)

let userSearchTimeout: ReturnType<typeof setTimeout> | undefined
let invitationSearchTimeout: ReturnType<typeof setTimeout> | undefined
let waitlistSearchTimeout: ReturnType<typeof setTimeout> | undefined
let activeSessionDetailRequest: string | null = null

function extractErrorMessage(error: any, fallback: string) {
  return (
    error?.data?.statusMessage ||
    error?.data?.message ||
    error?.statusMessage ||
    error?.message ||
    fallback
  )
}

function formatDateTime(value?: string) {
  if (!value) return '—'
  const date = new Date(value)
  if (Number.isNaN(date.valueOf())) return value
  return date.toLocaleString('en-US', {
    year: 'numeric',
    month: '2-digit',
    day: '2-digit',
    hour: '2-digit',
    minute: '2-digit',
  })
}

function formatRelative(value?: string) {
  if (!value) return '—'
  const date = new Date(value)
  if (Number.isNaN(date.valueOf())) return value
  const diffMs = Date.now() - date.getTime()
  const diffMinutes = Math.floor(diffMs / (1000 * 60))
  if (diffMinutes < 1) return 'a few seconds ago'
  if (diffMinutes < 60) return `${diffMinutes} min ago`
  const diffHours = Math.floor(diffMinutes / 60)
  if (diffHours < 24) return `${diffHours} h ago`
  const diffDays = Math.floor(diffHours / 24)
  if (diffDays < 30) return `${diffDays} days ago`
  return formatDateTime(value)
}

function formatJson(value?: any) {
  if (!value) return '{}'
  try {
    return JSON.stringify(value, null, 2)
  } catch {
    return String(value)
  }
}

function transitionList(value: any) {
  return Array.isArray(value) ? value : []
}

function describeTransition(transition: any) {
  if (!transition) return '—'
  if (typeof transition === 'string') return transition
  if (typeof transition !== 'object') return String(transition)

  const destination = transition.to || transition.id || '—'
  const details: string[] = []

  if (transition.when) details.push(`when: ${transition.when}`)
  if (transition.action) details.push(`action: ${transition.action}`)
  if (transition.intent) details.push(`intent: ${transition.intent}`)
  if (transition.auto) details.push(`auto: ${transition.auto}`)
  if (transition.say_tpl || transition.controller_say_tpl) details.push('say')
  if (transition.note) details.push(`note: ${transition.note}`)
  if (transition.condition) details.push(`cond: ${transition.condition}`)

  return details.length ? `${destination} (${details.join(', ')})` : destination
}

function isExpired(expiresAt?: string) {
  if (!expiresAt) return false
  const date = new Date(expiresAt)
  if (Number.isNaN(date.valueOf())) return false
  return date.getTime() < Date.now()
}

function invitationStatusLabel(inv: InvitationItem) {
  if (inv.usedAt) return `used ${formatRelative(inv.usedAt)}`
  if (inv.expiresAt && isExpired(inv.expiresAt)) return 'expired'
  return 'active'
}

async function loadOverview(force = false) {
  if (overview.value && !force) return
  overviewLoading.value = true
  overviewError.value = ''
  try {
    overview.value = await api.get<OverviewData>('/api/admin/overview')
  } catch (error) {
    overviewError.value = extractErrorMessage(error, 'Could not load overview.')
  } finally {
    overviewLoading.value = false
  }
}

async function fetchUsers(resetPage = false) {
  if (resetPage) {
    userPagination.page = 1
  }
  userLoading.value = true
  userError.value = ''
  try {
    const query: Record<string, any> = {
      page: userPagination.page,
      pageSize: userPagination.pageSize,
    }
    if (userSearch.value.trim()) query.search = userSearch.value.trim()
    if (userRoleFilter.value !== 'all') query.role = userRoleFilter.value
    const response = await api.get<UsersResponse>('/api/admin/users', { query })
    users.value = response.items
    const itemIds = new Set(response.items.map((user) => user.id))
    Object.keys(userNotesDraft).forEach((key) => {
      if (!itemIds.has(key)) {
        delete userNotesDraft[key]
      }
    })
    response.items.forEach((user) => {
      userRoleDraft[user.id] = user.role as 'user' | 'admin' | 'dev'
      userNotesDraft[user.id] = user.adminNotes ?? ''
    })
    Object.assign(userPagination, response.pagination)
    Object.assign(userRoleStats, response.roles)
    usersLoaded.value = true
  } catch (error) {
    userError.value = extractErrorMessage(error, 'Could not load user list.')
  } finally {
    userLoading.value = false
  }
}

function changeUserPage(page: number) {
  if (page < 1 || page > userPagination.pages) return
  userPagination.page = page
  fetchUsers()
}

async function applyRoleChange(userId: string) {
  const newRole = userRoleDraft[userId]
  const target = users.value.find((u) => u.id === userId)
  if (!target || newRole === target.role) return
  userRoleUpdating.value = userId
  try {
    await api.request(`/api/admin/users/${userId}/role`, {
      method: 'PATCH',
      body: { role: newRole },
    })
    await fetchUsers()
  } catch (error) {
    userError.value = extractErrorMessage(error, 'Could not update role.')
  } finally {
    userRoleUpdating.value = null
  }
}

async function saveUserNotes(userId: string) {
  userNotesSaving.value = userId
  try {
    const notes = userNotesDraft[userId] ?? ''
    const response = await api.request<UpdateNotesResponse>(`/api/admin/users/${userId}/notes`, {
      method: 'PATCH',
      body: { notes },
    })
    const target = users.value.find((u) => u.id === userId)
    if (target) {
      target.adminNotes = response.notes
    }
    userNotesDraft[userId] = response.notes
  } catch (error) {
    userError.value = extractErrorMessage(error, 'Could not save notes.')
  } finally {
    userNotesSaving.value = null
  }
}

async function deleteUserAccount(user: AdminUser) {
  if (typeof window !== 'undefined') {
    const confirmed = window.confirm(`Delete user ${user.email}? This action cannot be undone.`)
    if (!confirmed) return
  }

  userDeleteLoading.value = user.id
  try {
    await api.request(`/api/admin/users/${user.id}`, { method: 'DELETE' })
    const shouldMoveBack = users.value.length === 1 && userPagination.page > 1
    if (shouldMoveBack) {
      userPagination.page -= 1
    }
    await fetchUsers()
  } catch (error) {
    userError.value = extractErrorMessage(error, 'Could not delete user.')
  } finally {
    userDeleteLoading.value = null
  }
}

async function fetchInvitations(resetPage = false) {
  if (resetPage) {
    invitationPagination.page = 1
  }
  invitationLoading.value = true
  invitationError.value = ''
  try {
    const query: Record<string, any> = {
      page: invitationPagination.page,
      pageSize: invitationPagination.pageSize,
    }
    if (invitationSearch.value.trim()) query.search = invitationSearch.value.trim()
    if (invitationStatus.value !== 'all') query.status = invitationStatus.value
    if (invitationChannel.value !== 'all') query.channel = invitationChannel.value
    const response = await api.get<InvitationsResponse>('/api/admin/invitations', { query })
    invitations.value = response.items
    Object.assign(invitationPagination, response.pagination)
    invitationsLoaded.value = true
  } catch (error) {
    invitationError.value = extractErrorMessage(error, 'Could not load invitations.')
  } finally {
    invitationLoading.value = false
  }
}

function changeInvitationPage(page: number) {
  if (page < 1 || page > invitationPagination.pages) return
  invitationPagination.page = page
  fetchInvitations()
}

function computeWaitlistQuery() {
  const query: Record<string, any> = {
    page: waitlistPagination.page,
    pageSize: waitlistPagination.pageSize,
  }
  if (waitlistSearch.value.trim()) query.search = waitlistSearch.value.trim()
  if (waitlistSubscription.value !== 'all') query.updates = waitlistSubscription.value
  if (waitlistStatus.value !== 'all') query.status = waitlistStatus.value
  return query
}

async function fetchWaitlist(resetPage = false) {
  if (resetPage) {
    waitlistPagination.page = 1
  }
  waitlistLoading.value = true
  waitlistError.value = ''
  waitlistSuccessMessage.value = ''
  try {
    const response = await api.get<WaitlistResponse>('/api/admin/waitlist', {
      query: computeWaitlistQuery(),
    })
    waitlistEntries.value = response.items
    Object.assign(waitlistPagination, response.pagination)
    if (response.stats) {
      Object.assign(waitlistStats, response.stats)
    }
    waitlistLoaded.value = true
  } catch (error) {
    waitlistError.value = extractErrorMessage(error, 'Could not load waitlist.')
  } finally {
    waitlistLoading.value = false
  }
}

function changeWaitlistPage(page: number) {
  if (page < 1 || page > waitlistPagination.pages) return
  waitlistPagination.page = page
  fetchWaitlist()
}

<<<<<<< HEAD
function isWaitlistSending(id: string) {
  return waitlistSending.value.includes(id)
}

async function sendWaitlistInvitation(entry: WaitlistEntryItem) {
  if (isWaitlistSending(entry.id)) return

  waitlistError.value = ''
  waitlistSuccessMessage.value = ''
  waitlistSending.value = [...waitlistSending.value, entry.id]

  try {
    const response = await api.post<WaitlistInviteResponse>(
      `/api/admin/waitlist/${entry.id}/invite`,
      {},
    )

    entry.invitation = response.invitation
    entry.invitationSentAt = response.invitation.sentAt
    waitlistEntries.value = [...waitlistEntries.value]
    waitlistSuccessMessage.value = `Invitation ${response.invitation.code} sent to ${entry.email}.`
  } catch (error) {
    waitlistError.value = extractErrorMessage(error, 'Could not send invitation.')
  } finally {
    waitlistSending.value = waitlistSending.value.filter((existing) => existing !== entry.id)
  }
}

function computeLogQuery() {
  const query: Record<string, any> = {
    page: logPagination.page,
    pageSize: logPagination.pageSize,
=======
async function fetchSessions(resetPage = false, options: { forceDetail?: boolean } = {}) {
  if (resetPage) {
    sessionPagination.page = 1
  }

  sessionsLoading.value = true
  sessionsError.value = ''
  try {
    const query: Record<string, any> = {
      page: sessionPagination.page,
      pageSize: sessionPagination.pageSize,
    }
    const response = await api.get<SessionsResponse>('/api/admin/logs/sessions', { query })
    sessions.value = response.items
    Object.assign(sessionPagination, response.pagination)
    sessionsLoaded.value = true

    if (!response.items.length) {
      sessionDetails.value = null
      selectedSessionId.value = null
      expandedEntryId.value = null
      sessionDetailError.value = ''
      sessionDetailLoading.value = false
      activeSessionDetailRequest = null
      return
    }

    const hasSelected = selectedSessionId.value
      ? response.items.some((item) => item.sessionId === selectedSessionId.value)
      : false

    if (!hasSelected) {
      await selectSession(response.items[0].sessionId, { force: true })
    } else if (options.forceDetail && selectedSessionId.value) {
      await selectSession(selectedSessionId.value, { force: true })
    }
  } catch (error) {
    sessionsError.value = extractErrorMessage(error, 'Could not load sessions.')
  } finally {
    sessionsLoading.value = false
>>>>>>> 5e519cfd
  }
}

function changeSessionPage(page: number) {
  if (page < 1 || page > sessionPagination.pages || page === sessionPagination.page) return
  sessionPagination.page = page
  fetchSessions()
}

async function fetchSessionDetail(sessionId: string) {
  if (!sessionId) {
    sessionDetails.value = null
    return
  }

  const requestId = sessionId
  activeSessionDetailRequest = requestId
  sessionDetailLoading.value = true
  sessionDetailError.value = ''

  try {
    const detail = await api.get<SessionDetail>(`/api/admin/logs/sessions/${sessionId}`)
    if (activeSessionDetailRequest !== requestId) {
      return
    }
    sessionDetails.value = detail
  } catch (error) {
    if (activeSessionDetailRequest !== requestId) {
      return
    }
    sessionDetailError.value = extractErrorMessage(error, 'Could not load session details.')
    sessionDetails.value = null
  } finally {
    if (activeSessionDetailRequest === requestId) {
      sessionDetailLoading.value = false
      activeSessionDetailRequest = null
    }
  }
}

async function selectSession(sessionId: string | null, options: { force?: boolean } = {}) {
  if (!sessionId) {
    selectedSessionId.value = null
    sessionDetails.value = null
    sessionDetailError.value = ''
    expandedEntryId.value = null
    sessionDetailLoading.value = false
    activeSessionDetailRequest = null
    return
  }

  if (!options.force && selectedSessionId.value === sessionId && sessionDetails.value) {
    expandedEntryId.value = null
    return
  }

  selectedSessionId.value = sessionId
  sessionDetails.value = null
  sessionDetailError.value = ''
  expandedEntryId.value = null
  await fetchSessionDetail(sessionId)
}

async function submitCreateInvite() {
  createInviteLoading.value = true
  createInviteError.value = ''
  try {
    const response = await api.post<CreateInviteResponse>('/api/admin/invitations', {
      label: newInviteLabel.value.trim() || undefined,
      expiresInDays: newInviteExpiry.value,
    })
    createInviteResult.value = {
      code: response.invitation.code,
      expiresAt: response.invitation.expiresAt,
    }
    newInviteLabel.value = ''
    await fetchInvitations(true)
  } catch (error) {
    createInviteError.value = extractErrorMessage(error, 'Could not create invitation code.')
  } finally {
    createInviteLoading.value = false
  }
}

function closeCreateInvite() {
  showCreateInvite.value = false
  createInviteError.value = ''
  createInviteResult.value = null
  newInviteLabel.value = ''
  newInviteExpiry.value = 30
}

async function refreshActiveTab() {
  refreshing.value = true
  try {
    if (activeTab.value === 'overview') {
      await loadOverview(true)
    } else if (activeTab.value === 'users') {
      await fetchUsers(true)
    } else if (activeTab.value === 'invitations') {
      await fetchInvitations(true)
    } else if (activeTab.value === 'waitlist') {
      await fetchWaitlist(true)
    } else {
      await fetchSessions(true, { forceDetail: true })
    }
  } finally {
    refreshing.value = false
  }
}

watch(userRoleFilter, () => fetchUsers(true))
watch(invitationStatus, () => fetchInvitations(true))
watch(invitationChannel, () => fetchInvitations(true))
watch(waitlistSubscription, () => fetchWaitlist(true))
watch(waitlistStatus, () => fetchWaitlist(true))
watch(userSearch, () => {
  if (userSearchTimeout) clearTimeout(userSearchTimeout)
  userSearchTimeout = setTimeout(() => fetchUsers(true), 400)
})

watch(invitationSearch, () => {
  if (invitationSearchTimeout) clearTimeout(invitationSearchTimeout)
  invitationSearchTimeout = setTimeout(() => fetchInvitations(true), 400)
})

watch(waitlistSearch, () => {
  if (waitlistSearchTimeout) clearTimeout(waitlistSearchTimeout)
  waitlistSearchTimeout = setTimeout(() => fetchWaitlist(true), 400)
})

watch(activeTab, (tab) => {
  if (tab === 'overview') {
    loadOverview()
  } else if (tab === 'users' && !usersLoaded.value) {
    fetchUsers(true)
  } else if (tab === 'invitations' && !invitationsLoaded.value) {
    fetchInvitations(true)
  } else if (tab === 'waitlist' && !waitlistLoaded.value) {
    fetchWaitlist(true)
  } else if (tab === 'logs' && !sessionsLoaded.value) {
    fetchSessions(true)
  }
})

onMounted(() => {
  loadOverview(true)
})
</script>
<style scoped>
.trace-json {
  background: rgba(255, 255, 255, 0.04);
  border: 1px solid rgba(255, 255, 255, 0.08);
  border-radius: 12px;
  padding: 12px;
  white-space: pre-wrap;
  font-family: 'JetBrains Mono', 'Fira Code', ui-monospace, SFMono-Regular, Menlo, Monaco, Consolas, 'Liberation Mono', 'Courier New', monospace;
  font-size: 11px;
  line-height: 1.4;
}
</style><|MERGE_RESOLUTION|>--- conflicted
+++ resolved
@@ -714,7 +714,7 @@
           </section>
         </v-window-item>
 
-        
+
         <v-window-item value="logs">
           <section class="grid gap-6 xl:grid-cols-[320px,1fr]">
             <div class="space-y-4">
@@ -1172,7 +1172,6 @@
   pagination: { total: number; page: number; pageSize: number; pages: number }
 }
 
-<<<<<<< HEAD
 interface WaitlistInvitationInfo {
   id: string
   code: string
@@ -1182,7 +1181,8 @@
   expiresAt?: string
   sentAt?: string
   usedAt?: string
-=======
+}
+
 interface SessionDetail {
   sessionId: string
   startedAt: string | null
@@ -1190,7 +1190,6 @@
   entryCount: number
   callsign?: string
   entries: TransmissionEntry[]
->>>>>>> 5e519cfd
 }
 
 interface WaitlistEntryItem {
@@ -1609,7 +1608,6 @@
   fetchWaitlist()
 }
 
-<<<<<<< HEAD
 function isWaitlistSending(id: string) {
   return waitlistSending.value.includes(id)
 }
@@ -1642,7 +1640,6 @@
   const query: Record<string, any> = {
     page: logPagination.page,
     pageSize: logPagination.pageSize,
-=======
 async function fetchSessions(resetPage = false, options: { forceDetail?: boolean } = {}) {
   if (resetPage) {
     sessionPagination.page = 1
@@ -1683,7 +1680,6 @@
     sessionsError.value = extractErrorMessage(error, 'Could not load sessions.')
   } finally {
     sessionsLoading.value = false
->>>>>>> 5e519cfd
   }
 }
 
