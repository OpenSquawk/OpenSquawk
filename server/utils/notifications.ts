const ADMIN_EMAIL_FALLBACK = 'info@opensquawk.de'

const RESEND_ENDPOINT = 'https://api.resend.com/emails'

interface MailOptions {
  to: string
  subject: string
  text: string
  from?: string
}

interface MailPayload extends MailOptions {
  from: string
}

function resolveFrom(from?: string) {
  return from || process.env.NOTIFY_EMAIL_FROM || 'OpenSquawk <no-reply@opensquawk.dev>'
}

async function sendViaResend(payload: MailPayload) {
  const apiKey = process.env.NOTIFY_RESEND_API_KEY
  if (!apiKey) {
    return false
  }

<<<<<<< HEAD
=======
  const to = process.env.NOTIFY_EMAIL_TO || ADMIN_EMAIL_FALLBACK
  const from = process.env.NOTIFY_EMAIL_FROM || 'OpenSquawk <info@opensquawk.de>'

>>>>>>> f7fd7089
  try {
    const response = await fetch(RESEND_ENDPOINT, {
      method: 'POST',
      headers: {
        Authorization: `Bearer ${apiKey}`,
        'Content-Type': 'application/json',
      },
      body: JSON.stringify(payload),
    })

    if (!response.ok) {
      const errorText = await response.text().catch(() => '')
      console.error('Failed to send email via Resend API', response.status, errorText)
      return false
    }

    return true
  } catch (error) {
    console.error('Error while sending email via Resend API', error)
    return false
  }
}

async function sendViaSmtp(payload: MailPayload) {
  const host = process.env.NOTIFY_SMTP_HOST
  if (!host) {
    return false
  }

  const user = process.env.NOTIFY_SMTP_USER
  const pass = process.env.NOTIFY_SMTP_PASS
  if (!user || !pass) {
    console.warn('SMTP notification is configured without credentials – skipping send.')
    return false
  }

  const port = Number.parseInt(process.env.NOTIFY_SMTP_PORT || '', 10)
  const secure = process.env.NOTIFY_SMTP_SECURE === 'true'

  let nodemailer: any = null
  try {
    const module = await import('nodemailer')
    nodemailer = module.default ?? module
  } catch (error) {
    console.warn('nodemailer is not available. Skipping SMTP notification.', error)
    return false
  }

<<<<<<< HEAD
=======
  const to = process.env.NOTIFY_EMAIL_TO || ADMIN_EMAIL_FALLBACK
  const from = process.env.NOTIFY_EMAIL_FROM || 'OpenSquawk <info@opensquawk.de>'

>>>>>>> f7fd7089
  try {
    const transporter = nodemailer.createTransport({
      host,
      port: Number.isNaN(port) ? (secure ? 465 : 587) : port,
      secure,
      auth: {
        user,
        pass,
      },
    })

    await transporter.sendMail({
      from: payload.from,
      to: payload.to,
      subject: payload.subject,
      text: payload.text,
    })
    return true
  } catch (error) {
    console.error('Failed to send email via SMTP', error)
    return false
  }
}

async function sendMailInternal(options: MailOptions) {
  const payload: MailPayload = {
    ...options,
    from: resolveFrom(options.from),
  }

  const sentViaResend = await sendViaResend(payload)
  if (sentViaResend) {
    return true
  }

  const sentViaSmtp = await sendViaSmtp(payload)
  if (sentViaSmtp) {
    return true
  }

  return false
}

export async function sendMail(options: MailOptions) {
  const success = await sendMailInternal(options)
  if (!success) {
    console.info(`[mail:fallback] ${options.subject}\nEmpfänger: ${options.to}\n${options.text}`)
  }
  return success
}

export async function sendAdminNotification(subject: string, text: string) {
  const to = process.env.NOTIFY_EMAIL_TO || ADMIN_EMAIL_FALLBACK
  const success = await sendMailInternal({ to, subject, text })
  if (!success) {
    console.info(`[notify:fallback] ${subject}\nEmpfänger: ${to}\n${text}`)
  }
  return success
}<|MERGE_RESOLUTION|>--- conflicted
+++ resolved
@@ -23,12 +23,6 @@
     return false
   }
 
-<<<<<<< HEAD
-=======
-  const to = process.env.NOTIFY_EMAIL_TO || ADMIN_EMAIL_FALLBACK
-  const from = process.env.NOTIFY_EMAIL_FROM || 'OpenSquawk <info@opensquawk.de>'
-
->>>>>>> f7fd7089
   try {
     const response = await fetch(RESEND_ENDPOINT, {
       method: 'POST',
@@ -77,12 +71,6 @@
     return false
   }
 
-<<<<<<< HEAD
-=======
-  const to = process.env.NOTIFY_EMAIL_TO || ADMIN_EMAIL_FALLBACK
-  const from = process.env.NOTIFY_EMAIL_FROM || 'OpenSquawk <info@opensquawk.de>'
-
->>>>>>> f7fd7089
   try {
     const transporter = nodemailer.createTransport({
       host,
